--- conflicted
+++ resolved
@@ -929,19 +929,15 @@
             var day = 0;
             if (hasDay)
             {
-<<<<<<< HEAD
                 const int maxDayLength = 8 + 1; // {Day}.
-=======
-				const int maxDayLength = 8 + 1; // {Day}.
->>>>>>> 8a5ccbc5
                 var dayCharacters = new byte[maxDayLength];
-                for (; array[i] != '.'; i++)
-                {
-                    dayCharacters[day++] = array[i];
-                }
-                day = new JsonReader(dayCharacters).ReadInt32();
-                i++; // skip '.'
-            }
+                    for (; array[i] != '.'; i++)
+                    {
+						dayCharacters[day++] = array[i];
+                    }
+					day = new JsonReader(dayCharacters).ReadInt32();
+                    i++; // skip '.'
+                }
 
             var hour = (array[i++] - (byte)'0') * 10 + (array[i++] - (byte)'0');
             if (array[i++] != (byte)':') goto ERROR;
