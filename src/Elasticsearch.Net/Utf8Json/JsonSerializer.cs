#region Utf8Json License https://github.com/neuecc/Utf8Json/blob/master/LICENSE
// MIT License
//
// Copyright (c) 2017 Yoshifumi Kawai
//
// Permission is hereby granted, free of charge, to any person obtaining a copy
// of this software and associated documentation files (the "Software"), to deal
// in the Software without restriction, including without limitation the rights
// to use, copy, modify, merge, publish, distribute, sublicense, and/or sell
// copies of the Software, and to permit persons to whom the Software is
// furnished to do so, subject to the following conditions:
//
// The above copyright notice and this permission notice shall be included in all
// copies or substantial portions of the Software.
//
// THE SOFTWARE IS PROVIDED "AS IS", WITHOUT WARRANTY OF ANY KIND, EXPRESS OR
// IMPLIED, INCLUDING BUT NOT LIMITED TO THE WARRANTIES OF MERCHANTABILITY,
// FITNESS FOR A PARTICULAR PURPOSE AND NONINFRINGEMENT. IN NO EVENT SHALL THE
// AUTHORS OR COPYRIGHT HOLDERS BE LIABLE FOR ANY CLAIM, DAMAGES OR OTHER
// LIABILITY, WHETHER IN AN ACTION OF CONTRACT, TORT OR OTHERWISE, ARISING FROM,
// OUT OF OR IN CONNECTION WITH THE SOFTWARE OR THE USE OR OTHER DEALINGS IN THE
// SOFTWARE.
#endregion

using System;
using System.IO;
using System.Linq;
using System.Text;
using System.Threading.Tasks;
using Elasticsearch.Net.Utf8Json.Internal;
using Elasticsearch.Net.Utf8Json.Resolvers;

namespace Elasticsearch.Net.Utf8Json
{
    /// <summary>
    /// High-Level API of Utf8Json.
    /// </summary>
	internal static partial class JsonSerializer
    {
		public const int DefaultBufferLength = 1024;

        static IJsonFormatterResolver defaultResolver;

        /// <summary>
        /// FormatterResolver that used resolver less overloads. If does not set it, used StandardResolver.Default.
        /// </summary>
        public static IJsonFormatterResolver DefaultResolver
        {
            get { return defaultResolver ??= StandardResolver.Default; }
        }

        /// <summary>
        /// Set default resolver of Utf8Json APIs.
        /// </summary>
        /// <param name="resolver"></param>
        public static void SetDefaultResolver(IJsonFormatterResolver resolver)
        {
            defaultResolver = resolver;
        }

        /// <summary>
        /// Serialize to binary with default resolver.
        /// </summary>
        public static byte[] Serialize<T>(T obj)
        {
            return Serialize(obj, defaultResolver);
        }

        /// <summary>
        /// Serialize to binary with specified resolver.
        /// </summary>
        public static byte[] Serialize<T>(T value, IJsonFormatterResolver resolver)
        {
            if (resolver == null) resolver = DefaultResolver;
			var buffer = new byte[DefaultBufferLength];
			var writer = new JsonWriter(buffer);
			var formatter = resolver.GetFormatterWithVerify<T>();
			formatter.Serialize(ref writer, value, resolver);
			return writer.ToUtf8ByteArray();
        }

        public static void Serialize<T>(ref JsonWriter writer, T value)
        {
            Serialize<T>(ref writer, value, defaultResolver);
        }

        public static void Serialize<T>(ref JsonWriter writer, T value, IJsonFormatterResolver resolver)
        {
            if (resolver == null) resolver = DefaultResolver;

            var formatter = resolver.GetFormatterWithVerify<T>();
            formatter.Serialize(ref writer, value, resolver);
        }

        /// <summary>
        /// Serialize to stream.
        /// </summary>
        public static void Serialize<T>(Stream stream, T value)
        {
            Serialize(stream, value, defaultResolver);
        }

        /// <summary>
        /// Serialize to stream with specified resolver.
        /// </summary>
        public static void Serialize<T>(Stream stream, T value, IJsonFormatterResolver resolver)
        {
            if (resolver == null) resolver = DefaultResolver;

            var buffer = SerializeUnsafe(value, resolver);
            stream.Write(buffer.Array, buffer.Offset, buffer.Count);
        }

        /// <summary>
        /// Serialize to stream(write async).
        /// </summary>
        public static System.Threading.Tasks.Task SerializeAsync<T>(Stream stream, T value)
        {
            return SerializeAsync<T>(stream, value, defaultResolver);
        }

        /// <summary>
        /// Serialize to stream(write async) with specified resolver.
        /// </summary>
        public static async Task SerializeAsync<T>(Stream stream, T value, IJsonFormatterResolver resolver)
        {
            if (resolver == null) resolver = DefaultResolver;

            var buf = new byte[DefaultBufferLength];
            var writer = new JsonWriter(buf);
            var formatter = resolver.GetFormatterWithVerify<T>();
            formatter.Serialize(ref writer, value, resolver);
            var buffer = writer.GetBuffer();
            await stream.WriteAsync(buffer.Array, buffer.Offset, buffer.Count).ConfigureAwait(false);
        }

        /// <summary>
        /// Serialize to binary. Get the raw memory pool byte[]. The result can not share across thread and can not hold, so use quickly.
        /// </summary>
        public static ArraySegment<byte> SerializeUnsafe<T>(T obj)
        {
            return SerializeUnsafe(obj, defaultResolver);
        }

        /// <summary>
        /// Serialize to binary with specified resolver. Get the raw memory pool byte[]. The result can not share across thread and can not hold, so use quickly.
        /// </summary>
        public static ArraySegment<byte> SerializeUnsafe<T>(T value, IJsonFormatterResolver resolver)
        {
            if (resolver == null) resolver = DefaultResolver;

			var buffer = new byte[DefaultBufferLength];
			var writer = new JsonWriter(buffer);
			var formatter = resolver.GetFormatterWithVerify<T>();
			formatter.Serialize(ref writer, value, resolver);
			var arraySegment = writer.GetBuffer();
			return new ArraySegment<byte>(BinaryUtil.ToArray(ref arraySegment));
        }

        /// <summary>
        /// Serialize to JsonString.
        /// </summary>
        public static string ToJsonString<T>(T value)
        {
            return ToJsonString(value, defaultResolver);
        }

        /// <summary>
        /// Serialize to JsonString with specified resolver.
        /// </summary>
        public static string ToJsonString<T>(T value, IJsonFormatterResolver resolver)
        {
            if (resolver == null) resolver = DefaultResolver;

			var buffer = new byte[DefaultBufferLength];
			var writer = new JsonWriter(buffer);
			var formatter = resolver.GetFormatterWithVerify<T>();
			formatter.Serialize(ref writer, value, resolver);
			return writer.ToString();
        }

        public static T Deserialize<T>(string json)
        {
            return Deserialize<T>(json, defaultResolver);
        }

        public static T Deserialize<T>(string json, IJsonFormatterResolver resolver)
        {
            return Deserialize<T>(StringEncoding.UTF8.GetBytes(json), resolver);
        }

        public static T Deserialize<T>(byte[] bytes)
        {
            return Deserialize<T>(bytes, defaultResolver);
        }

        public static T Deserialize<T>(byte[] bytes, IJsonFormatterResolver resolver)
        {
            return Deserialize<T>(bytes, 0, resolver);
        }

        public static T Deserialize<T>(byte[] bytes, int offset)
        {
            return Deserialize<T>(bytes, offset, defaultResolver);
        }

        public static T Deserialize<T>(byte[] bytes, int offset, IJsonFormatterResolver resolver)
        {
			if (bytes == null || bytes.Length == 0)
				return default;

            if (resolver == null)
				resolver = DefaultResolver;

            var reader = new JsonReader(bytes, offset);
            var formatter = resolver.GetFormatterWithVerify<T>();
            return formatter.Deserialize(ref reader, resolver);
        }

        public static T Deserialize<T>(ref JsonReader reader)
        {
            return Deserialize<T>(ref reader, defaultResolver);
        }

        public static T Deserialize<T>(ref JsonReader reader, IJsonFormatterResolver resolver)
        {
            if (resolver == null) resolver = DefaultResolver;

            var formatter = resolver.GetFormatterWithVerify<T>();
            return formatter.Deserialize(ref reader, resolver);
        }

        public static T Deserialize<T>(Stream stream)
        {
            return Deserialize<T>(stream, defaultResolver);
        }

        public static T Deserialize<T>(Stream stream, IJsonFormatterResolver resolver)
        {
			if (stream == null || stream.CanSeek && stream.Length == 0)
				return default;

            if (resolver == null)
				resolver = DefaultResolver;

			if (stream is MemoryStream ms)
            {
				if (ms.TryGetBuffer(out var buf2))
                {
                    // when token is number, can not use from pool(can not find end line).
                    var token = new JsonReader(buf2.Array, buf2.Offset).GetCurrentJsonToken();
                    if (token == JsonToken.Number)
                    {
                        var buf3 = new byte[buf2.Count];
                        Buffer.BlockCopy(buf2.Array, buf2.Offset, buf3, 0, buf3.Length);
                        return Deserialize<T>(buf3, 0, resolver);
                    }

                    return Deserialize<T>(buf2.Array, buf2.Offset, resolver);
                }
            }
            var buf = new byte[DefaultBufferLength];
			var length = FillFromStream(stream, ref buf);

			if (length == 0)
				return default;

			var token2 = new JsonReader(buf).GetCurrentJsonToken();
			if (token2 == JsonToken.Number)
			{
				buf = BinaryUtil.FastCloneWithResize(buf, length);
			}
			return Deserialize<T>(buf, resolver);
        }

        public static Task<T> DeserializeAsync<T>(Stream stream)
        {
            return DeserializeAsync<T>(stream, defaultResolver);
        }

        public static async Task<T> DeserializeAsync<T>(Stream stream, IJsonFormatterResolver resolver)
        {
			if (stream == null || stream.CanSeek && stream.Length == 0)
				return default;

            if (resolver == null)
				resolver = DefaultResolver;

			if (stream is MemoryStream ms)
            {
				if (ms.TryGetBuffer(out var buf2))
                {
                    // when token is number, can not use from pool(can not find end line).
                    var token = new JsonReader(buf2.Array, buf2.Offset).GetCurrentJsonToken();
                    if (token == JsonToken.Number)
                    {
                        var buf3 = new byte[buf2.Count];
                        Buffer.BlockCopy(buf2.Array, buf2.Offset, buf3, 0, buf3.Length);
                        return Deserialize<T>(buf3, 0, resolver);
                    }

                    return Deserialize<T>(buf2.Array, buf2.Offset, resolver);
                }
            }

            var buffer = new byte[DefaultBufferLength];
            int length = 0;
            int read;
            while ((read = await stream.ReadAsync(buffer, length, buffer.Length - length).ConfigureAwait(false)) > 0)
            {
                length += read;
                if (length == buffer.Length)
					BinaryUtil.FastResize(ref buffer, length * 2);
            }
<<<<<<< HEAD

			if (length == 0)
				return default;

            var token2 = new JsonReader(buffer).GetCurrentJsonToken();
            if (token2 == JsonToken.Number)
            {
                BinaryUtil.FastCloneWithResize(buffer, length);
            }

            return Deserialize<T>(buffer, resolver);
=======
>>>>>>> 8a5ccbc5
        }

        static int FillFromStream(Stream input, ref byte[] buffer)
        {
            int length = 0;
            int read;
            while ((read = input.Read(buffer, length, buffer.Length - length)) > 0)
            {
                length += read;
                if (length == buffer.Length)
                {
                    BinaryUtil.FastResize(ref buffer, length * 2);
                }
            }

            return length;
        }
    }
}<|MERGE_RESOLUTION|>--- conflicted
+++ resolved
@@ -38,7 +38,6 @@
 	internal static partial class JsonSerializer
     {
 		public const int DefaultBufferLength = 1024;
-
         static IJsonFormatterResolver defaultResolver;
 
         /// <summary>
@@ -312,7 +311,6 @@
                 if (length == buffer.Length)
 					BinaryUtil.FastResize(ref buffer, length * 2);
             }
-<<<<<<< HEAD
 
 			if (length == 0)
 				return default;
@@ -324,8 +322,6 @@
             }
 
             return Deserialize<T>(buffer, resolver);
-=======
->>>>>>> 8a5ccbc5
         }
 
         static int FillFromStream(Stream input, ref byte[] buffer)
