--- conflicted
+++ resolved
@@ -72,8 +72,6 @@
     <Compile Include="Domain\Response\VoidResponse.cs" />
     <Compile Include="Domain\Response\ElasticsearchServerError.cs" />
     <Compile Include="Exceptions\OneToOneServerException.cs" />
-<<<<<<< HEAD
-=======
     <Compile Include="Exceptions\ElasticsearchAuthException.cs" />
     <Compile Include="IElasticsearchClient.cs" />
     <Compile Include="Obsolete\IndicesDeleteAlias.cs" />
@@ -85,7 +83,6 @@
     <Compile Include="Obsolete\IndicesExistsType.cs" />
     <Compile Include="Obsolete\Obsolete.cs" />
     <Compile Include="Obsolete\IndicesExistsAlias.cs" />
->>>>>>> de942bd4
     <Compile Include="Providers\DateTimeProvider.cs" />
     <Compile Include="Connection\HttpConnection.cs" />
     <Compile Include="Exceptions\ElasticsearchServerException.cs" />
