--- conflicted
+++ resolved
@@ -19,32 +19,6 @@
 
 		public static List<string> Warnings { get; private set; }
 
-<<<<<<< HEAD
-		private static string[] IgnoredApis { get; } =
-		{
-			"xpack.ml.delete_filter.json",
-			"xpack.ml.get_filters.json",
-			"xpack.ml.put_filter.json",
-			//"rank_eval.json",
-
-			// these API's are new and need to be mapped
-			"xpack.ml.delete_forecast.json",
-			"xpack.ml.find_file_structure.json",
-			"delete_by_query_rethrottle.json",
-			"update_by_query_rethrottle.json",
-
-			"xpack.ml.update_filter.json",
-			"xpack.security.delete_privileges.json",
-			"xpack.security.get_privileges.json",
-			"xpack.security.get_user_privileges.json",
-			"xpack.security.get_index_privileges.json",
-			"xpack.security.has_privileges.json",
-			"xpack.security.put_privilege.json",
-			"xpack.security.put_privileges.json",
-		};
-
-=======
->>>>>>> 59fcc782
 		public static void Generate(string downloadBranch, params string[] folders)
 		{
 			Warnings = new List<string>();
