--- conflicted
+++ resolved
@@ -169,7 +169,6 @@
     <Compile Include="Domain\Responses\GetFieldMappingResponse.cs" />
     <Compile Include="Domain\Responses\MultiPercolateResponse.cs" />
     <Compile Include="Domain\Responses\NodesHotThreadsResponse.cs" />
-<<<<<<< HEAD
     <Compile Include="Domain\Stats\ClusterNodesStas.cs" />
     <Compile Include="Domain\Stats\CompletionStats.cs" />
     <Compile Include="Domain\Stats\FieldDataStats.cs" />
@@ -181,9 +180,7 @@
     <Compile Include="Domain\Stats\SegmentsStats.cs" />
     <Compile Include="DSL\ClusterStatsDescriptor.cs" />
     <Compile Include="DSL\TemplateExistsDescriptor.cs" />
-=======
     <Compile Include="Domain\Responses\PingResponse.cs" />
->>>>>>> 36b38a4d
     <Compile Include="DSL\Filter\GeoShapeCircleFilterDescriptor.cs" />
     <Compile Include="DSL\Filter\GeoShapeMultiLineStringFilterDescriptor.cs" />
     <Compile Include="DSL\Filter\GeoShapeMultiPointFilterDescriptor.cs" />
