<<<<<<< HEAD
﻿<?xml version="1.0" encoding="utf-8"?>
<Project ToolsVersion="4.0" DefaultTargets="Build" xmlns="http://schemas.microsoft.com/developer/msbuild/2003">
  <PropertyGroup>
    <Configuration Condition=" '$(Configuration)' == '' ">Debug</Configuration>
    <Platform Condition=" '$(Platform)' == '' ">AnyCPU</Platform>
    <ProductVersion>9.0.21022</ProductVersion>
    <SchemaVersion>2.0</SchemaVersion>
    <ProjectGuid>{072BA7DA-7B60-407D-8B6E-95E3186BE70C}</ProjectGuid>
    <OutputType>Library</OutputType>
    <AppDesignerFolder>Properties</AppDesignerFolder>
    <RootNamespace>Nest</RootNamespace>
    <AssemblyName>Nest</AssemblyName>
    <FileAlignment>512</FileAlignment>
    <FileUpgradeFlags>
    </FileUpgradeFlags>
    <OldToolsVersion>3.5</OldToolsVersion>
    <UpgradeBackupLocation />
    <PublishUrl>publish\</PublishUrl>
    <Install>true</Install>
    <InstallFrom>Disk</InstallFrom>
    <UpdateEnabled>false</UpdateEnabled>
    <UpdateMode>Foreground</UpdateMode>
    <UpdateInterval>7</UpdateInterval>
    <UpdateIntervalUnits>Days</UpdateIntervalUnits>
    <UpdatePeriodically>false</UpdatePeriodically>
    <UpdateRequired>false</UpdateRequired>
    <MapFileExtensions>true</MapFileExtensions>
    <ApplicationRevision>0</ApplicationRevision>
    <ApplicationVersion>1.0.0.%2a</ApplicationVersion>
    <IsWebBootstrapper>false</IsWebBootstrapper>
    <UseApplicationTrust>false</UseApplicationTrust>
    <BootstrapperEnabled>true</BootstrapperEnabled>
  </PropertyGroup>
  <PropertyGroup Condition=" '$(Configuration)|$(Platform)' == 'Debug|AnyCPU' ">
    <DebugSymbols>True</DebugSymbols>
    <DebugType>full</DebugType>
    <Optimize>False</Optimize>
    <OutputPath>bin\Debug\</OutputPath>
    <DefineConstants>DEBUG;TRACE</DefineConstants>
    <ErrorReport>prompt</ErrorReport>
    <WarningLevel>4</WarningLevel>
    <CodeAnalysisRuleSet>BasicCorrectnessRules.ruleset</CodeAnalysisRuleSet>
    <PlatformTarget>AnyCPU</PlatformTarget>
    <DocumentationFile>bin\Debug\Nest.XML</DocumentationFile>
  </PropertyGroup>
  <PropertyGroup Condition=" '$(Configuration)|$(Platform)' == 'Release|AnyCPU' ">
    <DebugType>pdbonly</DebugType>
    <Optimize>True</Optimize>
    <OutputPath>bin\Release\</OutputPath>
    <DefineConstants>TRACE</DefineConstants>
    <ErrorReport>prompt</ErrorReport>
    <WarningLevel>4</WarningLevel>
    <CodeAnalysisRuleSet>AllRules.ruleset</CodeAnalysisRuleSet>
    <DocumentationFile>bin\Release\Nest.XML</DocumentationFile>
  </PropertyGroup>
  <ItemGroup>
    <Reference Include="System" />
    <Reference Include="System.Core">
      <RequiredTargetFramework>3.5</RequiredTargetFramework>
    </Reference>
    <Reference Include="Newtonsoft.Json, Version=4.5.0.0, Culture=neutral, PublicKeyToken=30ad4fe6b2a6aeed">
      <HintPath>..\..\dep\Newtonsoft.Json.4.5.10\lib\net40\Newtonsoft.Json.dll</HintPath>
    </Reference>
    <Reference Include="System.Configuration" />
  </ItemGroup>
  <ItemGroup>
    <Compile Include="Domain\Mapping\Types\WarmerMappingWrapper.cs" />
    <Compile Include="Domain\Mapping\Types\WarmerMapping.cs" />
    <Compile Include="Domain\Responses\WarmerResponse.cs">
      <SubType>Code</SubType>
    </Compile>
    <Compile Include="ElasticClient-Warmers.cs" />
    <Compile Include="Domain\Mapping\Types\TemplateMapping.cs" />
    <Compile Include="Domain\Responses\TemplateResponse.cs" />
    <Compile Include="DSL\Descriptors\TemplateMappingDescriptor.cs" />
    <Compile Include="ElasticClient-Template.cs" />
    <Compile Include="Domain\Bulk\BaseBulkOperation.cs" />
    <Compile Include="DSL\Descriptors\BulkCreateDescriptor.cs" />
    <Compile Include="DSL\Descriptors\BulkDescriptor.cs" />
    <Compile Include="DSL\Descriptors\BulkIndexDescriptor.cs" />
    <Compile Include="DSL\Descriptors\BulkDeleteDescriptor.cs" />
    <Compile Include="DSL\Descriptors\Query\IMultiTermQuery.cs" />
    <Compile Include="ElasticClient-DeleteById.cs" />
    <Compile Include="ElasticClient-DeleteByQuery.cs" />
    <Compile Include="ElasticClient-DeleteMany.cs" />
    <Compile Include="Domain\Analysis\Analyzers\Language.cs" />
    <Compile Include="Domain\Analysis\Analyzers\LanguageAnalyzer.cs" />
    <Compile Include="Domain\Analysis\Analyzers\KeywordAnalyzer.cs" />
    <Compile Include="Domain\Analysis\Analyzers\PatternAnalyzer.cs" />
    <Compile Include="Domain\Analysis\Analyzers\StopAnalyzer.cs" />
    <Compile Include="Domain\Analysis\Analyzers\WhitespaceAnalyzer.cs" />
    <Compile Include="Domain\Analysis\Analyzers\SimpleAnalyzer.cs" />
    <Compile Include="Domain\Analysis\CharFilter\CharFilterBase.cs" />
    <Compile Include="Domain\Analysis\CharFilter\HtmlStripCharFilter.cs" />
    <Compile Include="Domain\Analysis\CharFilter\MappingCharFilter.cs" />
    <Compile Include="Domain\Analysis\IAnalysisSetting.cs" />
    <Compile Include="Domain\Analysis\TokenFilter\AsciiFoldingTokenFilter.cs" />
    <Compile Include="Domain\Analysis\TokenFilter\CompoundWordTokenFilter.cs" />
    <Compile Include="Domain\Analysis\TokenFilter\TrimTokenFilter.cs" />
    <Compile Include="Domain\Analysis\TokenFilter\UniqueTokenFilter.cs" />
    <Compile Include="Domain\Analysis\TokenFilter\TruncateTokenFilter.cs" />
    <Compile Include="Domain\Analysis\TokenFilter\ElisionTokenFilter.cs" />
    <Compile Include="Domain\Analysis\TokenFilter\ReverseTokenFilter.cs" />
    <Compile Include="Domain\Analysis\TokenFilter\DictionaryDecompounderTokenFilter.cs" />
    <Compile Include="Domain\Analysis\TokenFilter\HyphenationDecompounderTokenFilter.cs" />
    <Compile Include="Domain\Analysis\TokenFilter\PhoneticTokenFilter.cs" />
    <Compile Include="Domain\Analysis\TokenFilter\SnowballTokenFilter.cs" />
    <Compile Include="Domain\Analysis\TokenFilter\KStemTokenFilter.cs" />
    <Compile Include="Domain\Analysis\TokenFilter\KeywordMarkerTokenFilter.cs" />
    <Compile Include="Domain\Analysis\TokenFilter\StemmerTokenFilter.cs" />
    <Compile Include="Domain\Analysis\TokenFilter\PorterStemTokenFilter.cs" />
    <Compile Include="Domain\Analysis\TokenFilter\LowercaseTokenFilter.cs" />
    <Compile Include="Domain\Analysis\TokenFilter\LengthTokenFilter.cs" />
    <Compile Include="Domain\Analysis\TokenFilter\StandardTokenFilter.cs" />
    <Compile Include="Domain\Analysis\Tokenizer\PathHierarchyTokenizer.cs" />
    <Compile Include="Domain\Analysis\Tokenizer\UaxEmailUrlTokenizer.cs" />
    <Compile Include="Domain\Analysis\Tokenizer\PatternTokenizer.cs" />
    <Compile Include="Domain\Analysis\Tokenizer\WhitespaceTokenizer.cs" />
    <Compile Include="Domain\Analysis\Tokenizer\StandardTokenizer.cs" />
    <Compile Include="Domain\Analysis\Tokenizer\NGramTokenizer.cs" />
    <Compile Include="Domain\Analysis\Tokenizer\LowercaseTokenizer.cs" />
    <Compile Include="Domain\Analysis\Tokenizer\LetterTokenizer.cs" />
    <Compile Include="Domain\Analysis\Tokenizer\EdgeNGramTokenizer.cs" />
    <Compile Include="Domain\Analysis\Tokenizer\KeywordTokenizer.cs" />
    <Compile Include="Domain\Analysis\Tokenizer\TokenizerBase.cs" />
    <Compile Include="Domain\Analysis\TokenFilter\EdgeNgramTokenFilter.cs" />
    <Compile Include="DSL\Descriptors\AnalysisDescriptor.cs" />
    <Compile Include="DSL\Descriptors\CreateIndexDescriptor.cs" />
    <Compile Include="Domain\Analysis\Analyzers\AnalyzerBase.cs" />
    <Compile Include="ElasticClient-CreateIndex.cs" />
    <Compile Include="Domain\Parameters\HealthParams.cs" />
    <Compile Include="Domain\Responses\HealthResponse.cs" />
    <Compile Include="Domain\Responses\NodeInfoResponse.cs" />
    <Compile Include="Domain\Responses\NodeStatsResponse.cs" />
    <Compile Include="Domain\Stats\IndexHealthStats.cs" />
    <Compile Include="Domain\Stats\NodeInfo.cs" />
    <Compile Include="Domain\Stats\NodeStats.cs" />
    <Compile Include="Domain\Stats\ShardHealthStats.cs" />
    <Compile Include="DSL\Descriptors\MoreLikeThisDescriptor.cs" />
    <Compile Include="ElasticClient-Health.cs" />
    <Compile Include="ElasticClient-MoreLikeThis.cs" />
    <Compile Include="Domain\Mapping\Descriptors\AttachmentMappingDescriptor.cs" />
    <Compile Include="Domain\Mapping\Descriptors\BooleanMappingDescriptor.cs" />
    <Compile Include="Domain\Mapping\Descriptors\BinaryMappingDescriptor.cs" />
    <Compile Include="Domain\Mapping\Descriptors\GenericMappingDescriptor.cs" />
    <Compile Include="Domain\Mapping\Descriptors\DynamicTemplatesDescriptor.cs" />
    <Compile Include="Domain\Mapping\Descriptors\SingleMappingDescriptor.cs" />
    <Compile Include="Domain\Mapping\Descriptors\GeoShapeMappingDescriptor.cs" />
    <Compile Include="Domain\Mapping\Descriptors\GeoPointMappingDescriptor.cs" />
    <Compile Include="Domain\Mapping\Descriptors\IPMappingDescriptor.cs" />
    <Compile Include="Domain\Mapping\Descriptors\MultiFieldMappingDescriptor.cs" />
    <Compile Include="Domain\Mapping\Descriptors\NestedObjectMappingDescriptor.cs" />
    <Compile Include="Domain\Mapping\Descriptors\ObjectMappingDescriptor.cs" />
    <Compile Include="Domain\Mapping\Descriptors\CorePropertiesDescriptor.cs" />
    <Compile Include="Domain\Mapping\Descriptors\NumberMappingDescriptor.cs" />
    <Compile Include="Domain\Mapping\Descriptors\DateMappingDescriptor.cs" />
    <Compile Include="Domain\Mapping\Descriptors\PropertiesDescriptor.cs" />
    <Compile Include="Domain\Mapping\Descriptors\StringMappingDescriptor.cs" />
    <Compile Include="Domain\Mapping\SpecialFields\DynamicTemplate.cs" />
    <Compile Include="Domain\Mapping\Types\BinaryMapping.cs" />
    <Compile Include="Domain\Mapping\Types\BooleanMapping.cs" />
    <Compile Include="Domain\Mapping\Types\AttachmentMapping.cs" />
    <Compile Include="Domain\Mapping\Types\GeoShapeMapping.cs" />
    <Compile Include="Domain\Mapping\Types\GeoPointMapping.cs" />
    <Compile Include="Domain\Mapping\Types\IPMapping.cs" />
    <Compile Include="Domain\Mapping\Types\MultiFieldMapping.cs" />
    <Compile Include="Domain\Mapping\Types\IElasticCoreType.cs" />
    <Compile Include="Domain\Mapping\Types\DateMapping.cs" />
    <Compile Include="Domain\Mapping\Types\NumberMapping.cs" />
    <Compile Include="Domain\Mapping\Types\StringMapping.cs" />
    <Compile Include="Domain\Mapping\Types\NestedObjectMapping.cs" />
    <Compile Include="Domain\Mapping\Types\ObjectMapping.cs" />
    <Compile Include="ElasticClient-MappingGet.cs" />
    <Compile Include="ElasticClient-MappingDelete.cs" />
    <Compile Include="Domain\Hit\MultiGetHit.cs" />
    <Compile Include="Domain\Mapping\SpecialFields\AnalyzerFieldMapping.cs" />
    <Compile Include="Domain\Mapping\SpecialFields\AllFieldMapping.cs" />
    <Compile Include="Domain\Mapping\SpecialFields\BoostFieldMapping.cs" />
    <Compile Include="Domain\Mapping\SpecialFields\TtlFieldMapping.cs" />
    <Compile Include="Domain\Mapping\SpecialFields\TimestampFieldMapping.cs" />
    <Compile Include="Domain\Mapping\SpecialFields\SizeFieldMapping.cs" />
    <Compile Include="Domain\Mapping\SpecialFields\IndexFieldMapping.cs" />
    <Compile Include="Domain\Mapping\SpecialFields\RoutingFieldMapping.cs" />
    <Compile Include="Domain\Mapping\SpecialFields\TypeFieldMapping.cs" />
    <Compile Include="Domain\Mapping\SpecialFields\SourceFieldMapping.cs" />
    <Compile Include="Domain\Mapping\Descriptors\RootObjectMappingDescriptor.cs" />
    <Compile Include="Domain\Responses\MultiGetResponse.cs" />
    <Compile Include="DSL\Descriptors\MultiGetDescriptor.cs" />
    <Compile Include="ElasticClient-GetFull.cs" />
    <Compile Include="Domain\Connection\InMemoryConnection.cs" />
    <Compile Include="Domain\FieldSelection.cs" />
    <Compile Include="Domain\Responses\BulkResponse.cs" />
    <Compile Include="Domain\Responses\GetResponse.cs" />
    <Compile Include="Domain\Responses\DeleteResponse.cs" />
    <Compile Include="Domain\Responses\IndexResponse.cs" />
    <Compile Include="DSL\Descriptors\GetDescriptor.cs" />
    <Compile Include="DSL\Factory\Query\MatchQueryBuilder.cs" />
    <Compile Include="ElasticClient-MultiGet.cs" />
    <Compile Include="Domain\Analysis\TokenFilter\NgramTokenFiler.cs" />
    <Compile Include="Domain\Analysis\TokenFilter\SynonymTokenFilter.cs" />
    <Compile Include="ElasticClient-Nodes.cs" />
    <Compile Include="ElasticClient-Scroll.cs" />
    <Compile Include="Domain\Hit\ValidationExplanation.cs" />
    <Compile Include="Domain\Responses\ValidateResponse.cs" />
    <Compile Include="DSL\Descriptors\RoutingQueryPathDescriptor.cs" />
    <Compile Include="DSL\Descriptors\ValidateQueryPathDescriptor.cs" />
    <Compile Include="ElasticClient-Validate.cs" />
    <Compile Include="DSL\Descriptors\Filter.cs" />
    <Compile Include="DSL\Descriptors\Query.cs" />
    <Compile Include="ElasticClient-Bulk.cs" />
    <Compile Include="Domain\Responses\UpdateResponse.cs" />
    <Compile Include="DSL\Descriptors\BaseQuery.cs" />
    <Compile Include="DSL\Descriptors\BaseFilter.cs" />
    <Compile Include="DSL\Descriptors\IFilterDescriptor.cs" />
    <Compile Include="DSL\Descriptors\IQueryDescriptor.cs" />
    <Compile Include="DSL\Descriptors\Query\TermsQueryDescriptor.cs" />
    <Compile Include="DSL\Descriptors\UpdateDescriptor.cs" />
    <Compile Include="ElasticClient-Update.cs" />
    <Compile Include="Domain\Facets\QueryFacet.cs" />
    <Compile Include="DSL\Descriptors\HighlightDescriptor.cs" />
    <Compile Include="DSL\Descriptors\HighlightFieldDescriptor.cs" />
    <Compile Include="DSL\Descriptors\QueryPathDescriptor.cs" />
    <Compile Include="DSL\Descriptors\Facets\BaseFacetDescriptor.cs" />
    <Compile Include="DSL\Descriptors\FilterDescriptor.cs" />
    <Compile Include="DSL\Descriptors\Filter\NestedFilterDescriptor.cs" />
    <Compile Include="DSL\Descriptors\Filter\RangeFilterDescriptor.cs" />
    <Compile Include="DSL\Descriptors\Filter\HasChildFilterDescriptor.cs" />
    <Compile Include="DSL\Descriptors\Filter\GeoPolygonFilter.cs" />
    <Compile Include="DSL\Descriptors\Filter\GeoDistanceRangeFilterDescriptor.cs" />
    <Compile Include="DSL\Descriptors\Filter\GeoDistanceFilterDescriptor.cs" />
    <Compile Include="DSL\Descriptors\Query\BoostingQueryDescriptor.cs" />
    <Compile Include="DSL\Descriptors\Query\BoolQueryDescriptor.cs" />
    <Compile Include="DSL\Descriptors\Query\ConstantScoreQueryDescriptor.cs" />
    <Compile Include="DSL\Descriptors\Query\IndicesQueryDescriptor.cs" />
    <Compile Include="DSL\Descriptors\Query\NestedQueryDescriptor.cs" />
    <Compile Include="DSL\Descriptors\Query\TopChildrenQueryDescriptor.cs" />
    <Compile Include="DSL\Descriptors\Query\SpanNotQueryDescriptor.cs" />
    <Compile Include="DSL\Descriptors\Query\SpanOrQueryDescriptor.cs" />
    <Compile Include="DSL\Descriptors\Query\SpanNearQueryDescriptor.cs" />
    <Compile Include="DSL\Descriptors\Query\SpanFirstQueryDescriptor.cs" />
    <Compile Include="DSL\Descriptors\Query\SpanQueryDescriptor.cs" />
    <Compile Include="DSL\Descriptors\Query\ISpanQuery.cs" />
    <Compile Include="DSL\Descriptors\Query\SpanTerm.cs" />
    <Compile Include="DSL\Descriptors\Query\MoreLikeThisQueryDescriptor.cs" />
    <Compile Include="DSL\Descriptors\Query\FuzzyLikeThisDescriptor.cs" />
    <Compile Include="DSL\Descriptors\Query\FuzzyDateQueryDescriptor.cs" />
    <Compile Include="DSL\Descriptors\Query\FuzzyNumericQueryDescriptor.cs" />
    <Compile Include="DSL\Descriptors\Query\FuzzyQueryDescriptor.cs" />
    <Compile Include="DSL\Descriptors\Query\HasChildQueryDescriptor.cs" />
    <Compile Include="DSL\Descriptors\Query\RangeQueryDescriptor.cs" />
    <Compile Include="DSL\Descriptors\Query\TextPhrasePrefixQueryDescriptor.cs" />
    <Compile Include="DSL\Descriptors\Query\TextPhraseQueryDescriptor.cs" />
    <Compile Include="DSL\Descriptors\Query\TextQueryDescriptor.cs" />
    <Compile Include="DSL\Descriptors\Query\CustomBoostFactorQueryDescriptor.cs" />
    <Compile Include="DSL\Descriptors\Query\CustomScoreQueryDescriptor.cs" />
    <Compile Include="DSL\Descriptors\Query\DismaxQueryDescriptor.cs" />
    <Compile Include="DSL\Descriptors\Query\FilteredQueryDescriptor.cs" />
    <Compile Include="DSL\Descriptors\Query\IdsQuery.cs" />
    <Compile Include="DSL\Descriptors\SortDescriptor.cs" />
    <Compile Include="DSL\Descriptors\SortGeoDistanceDescriptor.cs" />
    <Compile Include="DSL\Descriptors\SortScriptDescriptor.cs" />
    <Compile Include="DSL\Factory\Common\GeoHashUtils.cs" />
    <Compile Include="DSL\Factory\Common\Point.cs" />
    <Compile Include="DSL\Factory\Common\EsRegex.cs" />
    <Compile Include="Enums\ComparatorType.cs" />
    <Compile Include="Enums\RewriteMultiTerm.cs" />
    <Compile Include="Enums\HealthLevel.cs" />
    <Compile Include="Enums\HealthStatus.cs" />
    <Compile Include="Enums\NodesInfo.cs" />
    <Compile Include="Enums\NodeInfoStats.cs" />
    <Compile Include="Enums\NumberType.cs" />
    <Compile Include="Enums\GeoTree.cs" />
    <Compile Include="Enums\NumericIndexOption.cs" />
    <Compile Include="Enums\IndexOptions.cs" />
    <Compile Include="Enums\OpType.cs" />
    <Compile Include="Enums\SearchType.cs" />
    <Compile Include="Enums\Lang.cs" />
    <Compile Include="Enums\DateHistogramComparatorType.cs" />
    <Compile Include="Enums\DistanceUnit.cs" />
    <Compile Include="Enums\HistogramComparatorType.cs" />
    <Compile Include="Enums\Occur.cs" />
    <Compile Include="Enums\SortOrder.cs" />
    <Compile Include="Enums\TermsStatsComparatorType.cs" />
    <Compile Include="Enums\TextQueryType.cs" />
    <Compile Include="DSL\Factory\FacetFactory.cs" />
    <Compile Include="DSL\Factory\Facet\AbstractFacetBuilder.cs" />
    <Compile Include="DSL\Factory\Facet\DateHistogramFacetBuilder.cs" />
    <Compile Include="DSL\Factory\Facet\FilterFacetBuilder.cs" />
    <Compile Include="DSL\Factory\Facet\GeoDistanceFacetBuilder.cs" />
    <Compile Include="DSL\Factory\Facet\HistogramFacetBuilder.cs" />
    <Compile Include="DSL\Factory\Facet\HistogramScriptFacetBuilder.cs" />
    <Compile Include="DSL\Factory\Facet\QueryFacetBuilder.cs" />
    <Compile Include="DSL\Factory\Facet\RangeFacetBuilder.cs" />
    <Compile Include="DSL\Factory\Facet\RangeScriptFacetBuilder.cs" />
    <Compile Include="DSL\Factory\Facet\StatisticalFacetBuilder.cs" />
    <Compile Include="DSL\Factory\Facet\StatisticalScriptFacetBuilder.cs" />
    <Compile Include="DSL\Factory\Facet\TermsFacetBuilder.cs" />
    <Compile Include="DSL\Factory\Facet\TermsStatsFacetBuilder.cs" />
    <Compile Include="DSL\Factory\FilterFactory.cs" />
    <Compile Include="DSL\Factory\Filter\AndFilterBuilder.cs" />
    <Compile Include="DSL\Factory\Filter\BoolFilterBuilder.cs" />
    <Compile Include="DSL\Factory\Filter\ExistsFilterBuilder.cs" />
    <Compile Include="DSL\Factory\Filter\GeoBoundingBoxFilterBuilder.cs" />
    <Compile Include="DSL\Factory\Filter\GeoDistanceFilterBuilder.cs" />
    <Compile Include="DSL\Factory\Filter\GeoDistanceRangeFilterBuilder.cs" />
    <Compile Include="DSL\Factory\Filter\GeoPolygonFilterBuilder.cs" />
    <Compile Include="DSL\Factory\Filter\HasChildFilterBuilder.cs" />
    <Compile Include="DSL\Factory\Filter\IdsFilterBuilder.cs" />
    <Compile Include="DSL\Factory\Filter\IFilterBuilder.cs" />
    <Compile Include="DSL\Factory\Filter\LimitFilterBuilder.cs" />
    <Compile Include="DSL\Factory\Filter\MatchAllFilterBuilder.cs" />
    <Compile Include="DSL\Factory\Filter\MissingFilterBuilder.cs" />
    <Compile Include="DSL\Factory\Filter\NestedFilterBuilder.cs" />
    <Compile Include="DSL\Factory\Filter\NotFilterBuilder.cs" />
    <Compile Include="DSL\Factory\Filter\NumericRangeFilterBuilder.cs" />
    <Compile Include="DSL\Factory\Filter\OrFilterBuilder.cs" />
    <Compile Include="DSL\Factory\Filter\PrefixFilterBuilder.cs" />
    <Compile Include="DSL\Factory\Filter\QueryFilterBuilder.cs" />
    <Compile Include="DSL\Factory\Filter\RangeFilterBuilder.cs" />
    <Compile Include="DSL\Factory\Filter\ScriptFilterBuilder.cs" />
    <Compile Include="DSL\Factory\Filter\TermFilterBuilder.cs" />
    <Compile Include="DSL\Factory\Filter\TermsFilterBuilder.cs" />
    <Compile Include="DSL\Factory\Filter\TypeFilterBuilder.cs" />
    <Compile Include="DSL\Factory\HighlightBuilder.cs" />
    <Compile Include="DSL\Factory\IJsonSerializable.cs" />
    <Compile Include="DSL\Factory\NameRegistry.cs" />
    <Compile Include="DSL\Factory\QueryBuilderException.cs" />
    <Compile Include="DSL\Factory\QueryFactory.cs" />
    <Compile Include="DSL\Factory\Query\BoolQueryBuilder.cs" />
    <Compile Include="DSL\Factory\Query\BoostingQueryBuilder.cs" />
    <Compile Include="DSL\Factory\Query\ConstantScoreQueryBuilder.cs" />
    <Compile Include="DSL\Factory\Query\CustomBoostFactorQueryBuilder.cs" />
    <Compile Include="DSL\Factory\Query\CustomFiltersScoreQueryBuilder.cs" />
    <Compile Include="DSL\Factory\Query\CustomScoreQueryBuilder.cs" />
    <Compile Include="DSL\Factory\Query\DisMaxQueryBuilder.cs" />
    <Compile Include="DSL\Factory\Query\FieldMaskingSpanQueryBuilder.cs" />
    <Compile Include="DSL\Factory\Query\FieldQueryBuilder.cs" />
    <Compile Include="DSL\Factory\Query\FilteredQueryBuilder.cs" />
    <Compile Include="DSL\Factory\Query\FuzzyLikeThisFieldQueryBuilder.cs" />
    <Compile Include="DSL\Factory\Query\FuzzyLikeThisQueryBuilder.cs" />
    <Compile Include="DSL\Factory\Query\FuzzyQueryBuilder.cs" />
    <Compile Include="DSL\Factory\Query\HasChildQueryBuilder.cs" />
    <Compile Include="DSL\Factory\Query\IdsQueryBuilder.cs" />
    <Compile Include="DSL\Factory\Query\IndicesQueryBuilder.cs" />
    <Compile Include="DSL\Factory\Query\IQueryBuilder.cs" />
    <Compile Include="DSL\Factory\Query\ISpanQueryBuilder .cs" />
    <Compile Include="DSL\Factory\Query\MatchAllQueryBuilder.cs" />
    <Compile Include="DSL\Factory\Query\MoreLikeThisFieldQueryBuilder.cs" />
    <Compile Include="DSL\Factory\Query\MoreLikeThisQueryBuilder.cs" />
    <Compile Include="DSL\Factory\Query\NestedQueryBuilder.cs" />
    <Compile Include="DSL\Factory\Query\PrefixQueryBuilder.cs" />
    <Compile Include="DSL\Factory\Query\QueryStringQueryBuilder.cs" />
    <Compile Include="DSL\Factory\Query\RangeQueryBuilder.cs" />
    <Compile Include="DSL\Factory\Query\SpanFirstQueryBuilder.cs" />
    <Compile Include="DSL\Factory\Query\SpanNearQueryBuilder.cs" />
    <Compile Include="DSL\Factory\Query\SpanNotQueryBuilder.cs" />
    <Compile Include="DSL\Factory\Query\SpanOrQueryBuilder.cs" />
    <Compile Include="DSL\Factory\Query\SpanTermQueryBuilder.cs" />
    <Compile Include="DSL\Factory\Query\TermQueryBuilder.cs" />
    <Compile Include="DSL\Factory\Query\TermsQueryBuilder.cs" />
    <Compile Include="DSL\Factory\Query\TextQueryBuilder.cs" />
    <Compile Include="DSL\Factory\Query\TopChildrenQueryBuilder.cs" />
    <Compile Include="DSL\Factory\Query\WildcardQueryBuilder.cs" />
    <Compile Include="DSL\Factory\Query\WrapperQueryBuilder.cs" />
    <Compile Include="DSL\Factory\SearchBuilder.cs" />
    <Compile Include="DSL\Factory\SearchBuilderException.cs" />
    <Compile Include="DSL\Factory\SortFactory.cs" />
    <Compile Include="DSL\Factory\Sort\FieldSortBuilder.cs" />
    <Compile Include="DSL\Factory\Sort\GeoDistanceSortBuilder.cs" />
    <Compile Include="DSL\Factory\Sort\ISortBuilder.cs" />
    <Compile Include="DSL\Factory\Sort\ScoreSortBuilder.cs" />
    <Compile Include="DSL\Factory\Sort\ScriptSortBuilder.cs" />
    <Compile Include="Enums\NestedScore.cs" />
    <Compile Include="Enums\TopChildrenScore.cs" />
    <Compile Include="Enums\Operator.cs" />
    <Compile Include="Enums\GeoOptimizeBBox.cs" />
    <Compile Include="Enums\GeoDistance.cs" />
    <Compile Include="Enums\GeoUnit.cs" />
    <Compile Include="DSL\Descriptors\Facets\GeoDistanceFacetDescriptor.cs" />
    <Compile Include="DSL\Descriptors\Facets\TermsStatsFacetDescriptor.cs" />
    <Compile Include="DSL\Descriptors\Facets\TermsStatsOrder.cs" />
    <Compile Include="DSL\Descriptors\Facets\StatisticalFacetDescriptor.cs" />
    <Compile Include="DSL\Descriptors\Facets\DateRounding.cs" />
    <Compile Include="DSL\Descriptors\Facets\DateHistogramFacetDescriptor.cs" />
    <Compile Include="DSL\Descriptors\Facets\DateInterval.cs" />
    <Compile Include="DSL\Descriptors\Facets\HistogramFacetDescriptor.cs" />
    <Compile Include="DSL\Descriptors\Facets\Range.cs" />
    <Compile Include="DSL\Descriptors\Facets\RangeFacetDescriptor.cs" />
    <Compile Include="DSL\Descriptors\Facets\FacetDescriptorBucket.cs" />
    <Compile Include="DSL\Descriptors\Facets\TermsOrder.cs" />
    <Compile Include="DSL\Descriptors\Facets\IFacetDescriptor.cs" />
    <Compile Include="DSL\Descriptors\Facets\EsRegexFlags.cs" />
    <Compile Include="DSL\Descriptors\Filter\BoolFilterDescriptor.cs" />
    <Compile Include="Enums\GeoExecution.cs" />
    <Compile Include="DSL\Descriptors\Filter\GeoBoundingBoxFilter.cs" />
    <Compile Include="DSL\Descriptors\Filter\FilterBase.cs" />
    <Compile Include="DSL\Descriptors\Filter\ScriptFilterDescriptor.cs" />
    <Compile Include="DSL\Descriptors\Filter\NumericRangeFilterDescriptor.cs" />
    <Compile Include="DSL\Descriptors\Filter\MissingFilter.cs" />
    <Compile Include="DSL\Descriptors\Filter\MatchAllFilter.cs" />
    <Compile Include="Enums\TermsExecution.cs" />
    <Compile Include="DSL\Descriptors\Filter\TypeFilter.cs" />
    <Compile Include="DSL\Descriptors\Filter\LimitFilter.cs" />
    <Compile Include="DSL\Descriptors\Filter\IdsFilter.cs" />
    <Compile Include="DSL\Descriptors\Filter\ExistsFilter.cs" />
    <Compile Include="DSL\Descriptors\RawOrFilterDescriptor.cs" />
    <Compile Include="DSL\Descriptors\RawOrQueryDescriptor.cs" />
    <Compile Include="DSL\Descriptors\Facets\TermFacetDescriptor.cs" />
    <Compile Include="ElasticClient-Statics.cs" />
    <Compile Include="Domain\Facets\FilterFacet.cs" />
    <Compile Include="Domain\Mapping\ParentTypeMapping.cs" />
    <Compile Include="Domain\Responses\PercolateResponse.cs" />
    <Compile Include="Domain\Responses\UnregisterPercolateResponse.cs" />
    <Compile Include="Domain\Responses\RegisterPercolateResponse.cs" />
    <Compile Include="DSL\Descriptors\QueryDescriptor.cs" />
    <Compile Include="DSL\Descriptors\SearchDescriptor.cs" />
    <Compile Include="ElasticClient-Percolate.cs" />
    <Compile Include="Domain\Hit\IndexSegment.cs" />
    <Compile Include="ElasticClient-Segments.cs" />
    <Compile Include="Domain\Hit\ShardSegmentRouting.cs" />
    <Compile Include="Domain\Hit\Segment.cs" />
    <Compile Include="Domain\Hit\ShardsSegment.cs" />
    <Compile Include="Domain\Responses\BaseResponse.cs" />
    <Compile Include="Domain\Responses\SegmentsResponse.cs" />
    <Compile Include="Domain\Responses\IndexExistsResponse.cs" />
    <Compile Include="ElasticClient-IndexExists.cs" />
    <Compile Include="Domain\Parameters\StatsParams.cs" />
    <Compile Include="Domain\Responses\GlobalStatsResponse.cs" />
    <Compile Include="Domain\Stats\TypeStats.cs" />
    <Compile Include="Domain\Stats\RefreshStats.cs" />
    <Compile Include="Domain\Stats\FlushStats.cs" />
    <Compile Include="Domain\Stats\MergesStats.cs" />
    <Compile Include="Domain\Stats\SearchStats.cs" />
    <Compile Include="Domain\Stats\GetStats.cs" />
    <Compile Include="Domain\Stats\IndexingStats.cs" />
    <Compile Include="Domain\Stats\StoreStats.cs" />
    <Compile Include="Domain\Stats\DocStats.cs" />
    <Compile Include="Domain\Stats\StatsContainer.cs" />
    <Compile Include="Domain\Stats\GlobalStats.cs" />
    <Compile Include="Domain\Stats\Stats.cs" />
    <Compile Include="Domain\Responses\StatsResponse.cs" />
    <Compile Include="ElasticClient-Stats.cs" />
    <Compile Include="Domain\Responses\SettingsOperationResponse.cs" />
    <Compile Include="Domain\Responses\IndexSettingsResponse.cs" />
    <Compile Include="ElasticClient-MappingIndex.cs" />
    <Compile Include="ElasticClient-ClearCache.cs" />
    <Compile Include="Domain\Connection\Connection.cs" />
    <Compile Include="Domain\Connection\ConnectionError.cs" />
    <Compile Include="Domain\Connection\ConnectionSettings.cs" />
    <Compile Include="Domain\Connection\ConnectionState.cs" />
    <Compile Include="Domain\Connection\ConnectionStatus.cs" />
    <Compile Include="Domain\Hit\AnalyzeToken.cs" />
    <Compile Include="Domain\Hit\MultiHit.cs" />
    <Compile Include="Domain\Mapping\Attributes\ElasticPropertyAttribute.cs" />
    <Compile Include="Domain\Mapping\Types\IElasticType.cs" />
    <Compile Include="Domain\Mapping\Attributes\ElasticTypeAttribute.cs" />
    <Compile Include="Domain\Mapping\Map.cs" />
    <Compile Include="Domain\Mapping\Types\RootObjectMapping.cs" />
    <Compile Include="Domain\Mapping\Types\GenericMapping.cs" />
    <Compile Include="Domain\Mapping\SpecialFields\IdFieldMapping.cs" />
    <Compile Include="Domain\Parameters\AliasParams.cs" />
    <Compile Include="Domain\Parameters\AnalyzeParams.cs" />
    <Compile Include="Domain\Parameters\BaseParameters.cs" />
    <Compile Include="Domain\Parameters\BulkParameters.cs" />
    <Compile Include="Domain\Parameters\DeleteByQueryParameters.cs" />
    <Compile Include="Domain\Parameters\DeleteParameters.cs" />
    <Compile Include="Domain\Parameters\IndexParameters.cs" />
    <Compile Include="Domain\Parameters\OptimizeParams.cs" />
    <Compile Include="Domain\Responses\AnalyzeResponse.cs" />
    <Compile Include="Domain\Responses\CountResponse.cs" />
    <Compile Include="Domain\Responses\ElasticSearchVersionInfo.cs" />
    <Compile Include="Domain\Responses\IndicesOperationResponse.cs" />
    <Compile Include="Domain\Responses\IndicesResponse.cs" />
    <Compile Include="Domain\Responses\IndicesShardResponse.cs" />
    <Compile Include="Domain\Responses\QueryResponse.cs" />
    <Compile Include="Domain\Analysis\Analyzers\AnalysisSettings.cs" />
    <Compile Include="Domain\Analysis\Analyzers\CustomAnalyzer.cs" />
    <Compile Include="Domain\Settings\IndexSettings.cs" />
    <Compile Include="Domain\Analysis\Analyzers\SnowballAnalyzer.cs" />
    <Compile Include="ElasticClient-Analyze.cs" />
    <Compile Include="ElasticClient-Aliases.cs" />
    <Compile Include="ElasticClient-Optimize.cs" />
    <Compile Include="ElasticClient-Snapshot.cs" />
    <Compile Include="ElasticClient-Flush.cs" />
    <Compile Include="ElasticClient-OpenClose.cs" />
    <Compile Include="ElasticClient-Refresh.cs" />
    <Compile Include="Domain\Facets\GeoDistanceFacet.cs" />
    <Compile Include="Domain\Facets\DateHistogramFacet.cs">
      <SubType>Code</SubType>
    </Compile>
    <Compile Include="Domain\Facets\DateRangeFacet.cs">
      <SubType>Code</SubType>
    </Compile>
    <Compile Include="Domain\Facets\Facet.cs" />
    <Compile Include="Domain\Facets\FacetItem.cs" />
    <Compile Include="Domain\Facets\HistogramFacet.cs" />
    <Compile Include="Domain\Facets\RangeFacet.cs">
      <SubType>Code</SubType>
    </Compile>
    <Compile Include="Domain\Facets\StatisticalFacet.cs">
      <SubType>Code</SubType>
    </Compile>
    <Compile Include="Domain\Facets\TermFacet.cs" />
    <Compile Include="Domain\Facets\TermStatsFacet.cs">
      <SubType>Code</SubType>
    </Compile>
    <Compile Include="Domain\Hit\Highlight.cs" />
    <Compile Include="Domain\Hit\Explanation.cs" />
    <Compile Include="Domain\Hit\ExplanationDetail.cs" />
    <Compile Include="Domain\Hit\Hit.cs" />
    <Compile Include="Domain\Hit\HitsMetaData.cs" />
    <Compile Include="Enums\ClearCacheOptions.cs" />
    <Compile Include="Enums\StatsInfo.cs" />
    <Compile Include="Exception\DslException.cs" />
    <Compile Include="Extensions\SuffixExtensions.cs" />
    <Compile Include="IElasticClient.cs" />
    <Compile Include="Properties\InternalsVisibleTo.cs" />
    <Compile Include="Resolvers\Converters\BulkOperationResponseItemConverter.cs" />
    <Compile Include="Resolvers\Converters\WarmerResponseConverter.cs" />
    <Compile Include="Resolvers\Converters\ShardsSegmentConverter.cs" />
    <Compile Include="Resolvers\Converters\DynamicTemplatesConverter.cs" />
    <Compile Include="Resolvers\Converters\ElasticCoreTypeConverter.cs" />
    <Compile Include="Resolvers\Converters\ElasticTypeConverter.cs" />
    <Compile Include="Resolvers\Converters\MultiGetHitConverter.cs" />
    <Compile Include="Resolvers\Converters\GeoDistanceFacetDescriptorConverter.cs" />
    <Compile Include="Resolvers\Converters\SortGeoDistanceDescriptorConverter.cs" />
    <Compile Include="Resolvers\Converters\RawOrQueryDescriptorConverter.cs" />
    <Compile Include="Resolvers\Converters\TemplateResponseConverter.cs" />
    <Compile Include="Resolvers\Converters\IndexSettingsConverter.cs" />
    <Compile Include="Domain\Hit\ShardsMetaData.cs" />
    <Compile Include="ElasticClient-Count.cs" />
    <Compile Include="Domain\Analysis\TokenFilter\ShingleTokenFilter.cs" />
    <Compile Include="Domain\Analysis\TokenFilter\TokenFilterBase.cs" />
    <Compile Include="ElasticClient-Delete.cs" />
    <Compile Include="ElasticClient-MappingType.cs" />
    <Compile Include="ElasticClient-Get.cs" />
    <Compile Include="ElasticClient-Index.cs" />
    <Compile Include="ElasticClient.cs" />
    <Compile Include="Extensions\Extensions.cs" />
    <Compile Include="DSL\Descriptors\Query\IQuery.cs" />
    <Compile Include="DSL\Descriptors\Query\MatchAll.cs" />
    <Compile Include="DSL\Descriptors\Query\Prefix.cs" />
    <Compile Include="Enums\TermVectorOption.cs" />
    <Compile Include="Enums\FieldIndexOption.cs" />
    <Compile Include="Enums\StoreOption.cs" />
    <Compile Include="Enums\NumericType.cs" />
    <Compile Include="Resolvers\Converters\FacetConverter.cs" />
    <Compile Include="Resolvers\Converters\TermConverter.cs" />
    <Compile Include="Resolvers\Converters\UnixDateTimeConverter.cs" />
    <Compile Include="Resolvers\Converters\YesNoBoolConverter.cs" />
    <Compile Include="Resolvers\PathResolver.cs" />
    <Compile Include="Resolvers\IndexNameResolver.cs" />
    <Compile Include="Resolvers\IdResolver.cs" />
    <Compile Include="Resolvers\ExpressionVisitor.cs" />
    <Compile Include="Resolvers\Inflector.cs" />
    <Compile Include="Resolvers\PropertyNameResolver.cs" />
    <Compile Include="DSL\Descriptors\Query\QueryStringDescriptor.cs" />
    <Compile Include="DSL\Descriptors\Query\Term.cs" />
    <Compile Include="DSL\Descriptors\Query\Wildcard.cs" />
    <Compile Include="ElasticClient-Search.cs" />
    <Compile Include="Resolvers\ElasticSearchJsonResolver.cs" />
    <Compile Include="Enums\Consistency.cs" />
    <Compile Include="Enums\FacetTypes.cs" />
    <Compile Include="Enums\Replication.cs" />
    <Compile Include="Enums\VersionType.cs" />
    <Compile Include="Exception\ElasticSearchException.cs" />
    <Compile Include="Extensions\DateExtensions.cs" />
    <Compile Include="Domain\Connection\IConnection.cs" />
    <Compile Include="Domain\Connection\IConnectionSettings.cs" />
    <Compile Include="Enums\FieldType.cs" />
    <Compile Include="Enums\NamingConvention.cs" />
    <Compile Include="Properties\AssemblyInfo.cs" />
    <Compile Include="Resolvers\TypeNameResolver.cs" />
    <Compile Include="Resolvers\Writers\TypeMappingWriter.cs" />
    <Compile Include="Domain\Analysis\TokenFilter\PatternReplaceTokenFilter.cs" />
    <Compile Include="Domain\Analysis\Analyzers\StandardAnalyzer.cs" />
    <Compile Include="Domain\Analysis\TokenFilter\StopTokenFilter.cs" />
    <Compile Include="Domain\Analysis\TokenFilter\WordDelimiterTokenFilter.cs" />
  </ItemGroup>
  <ItemGroup>
    <BootstrapperPackage Include="Microsoft.Net.Client.3.5">
      <Visible>False</Visible>
      <ProductName>.NET Framework 3.5 SP1 Client Profile</ProductName>
      <Install>false</Install>
    </BootstrapperPackage>
    <BootstrapperPackage Include="Microsoft.Net.Framework.3.5.SP1">
      <Visible>False</Visible>
      <ProductName>.NET Framework 3.5 SP1</ProductName>
      <Install>true</Install>
    </BootstrapperPackage>
    <BootstrapperPackage Include="Microsoft.Windows.Installer.3.1">
      <Visible>False</Visible>
      <ProductName>Windows Installer 3.1</ProductName>
      <Install>true</Install>
    </BootstrapperPackage>
  </ItemGroup>
  <ItemGroup />
  <ItemGroup>
    <None Include="packages.config" />
  </ItemGroup>
  <Import Project="$(MSBuildToolsPath)\Microsoft.CSharp.targets" />
  <Import Project="$(MSBuildBinPath)\Microsoft.CSharp.targets" />
=======
﻿<?xml version="1.0" encoding="utf-8"?>
<Project ToolsVersion="4.0" DefaultTargets="Build" xmlns="http://schemas.microsoft.com/developer/msbuild/2003">
  <PropertyGroup>
    <Configuration Condition=" '$(Configuration)' == '' ">Debug</Configuration>
    <Platform Condition=" '$(Platform)' == '' ">AnyCPU</Platform>
    <ProductVersion>9.0.21022</ProductVersion>
    <SchemaVersion>2.0</SchemaVersion>
    <ProjectGuid>{072BA7DA-7B60-407D-8B6E-95E3186BE70C}</ProjectGuid>
    <OutputType>Library</OutputType>
    <AppDesignerFolder>Properties</AppDesignerFolder>
    <RootNamespace>Nest</RootNamespace>
    <AssemblyName>Nest</AssemblyName>
    <FileAlignment>512</FileAlignment>
    <FileUpgradeFlags>
    </FileUpgradeFlags>
    <OldToolsVersion>3.5</OldToolsVersion>
    <UpgradeBackupLocation />
    <PublishUrl>publish\</PublishUrl>
    <Install>true</Install>
    <InstallFrom>Disk</InstallFrom>
    <UpdateEnabled>false</UpdateEnabled>
    <UpdateMode>Foreground</UpdateMode>
    <UpdateInterval>7</UpdateInterval>
    <UpdateIntervalUnits>Days</UpdateIntervalUnits>
    <UpdatePeriodically>false</UpdatePeriodically>
    <UpdateRequired>false</UpdateRequired>
    <MapFileExtensions>true</MapFileExtensions>
    <ApplicationRevision>0</ApplicationRevision>
    <ApplicationVersion>1.0.0.%2a</ApplicationVersion>
    <IsWebBootstrapper>false</IsWebBootstrapper>
    <UseApplicationTrust>false</UseApplicationTrust>
    <BootstrapperEnabled>true</BootstrapperEnabled>
  </PropertyGroup>
  <PropertyGroup Condition=" '$(Configuration)|$(Platform)' == 'Debug|AnyCPU' ">
    <DebugSymbols>True</DebugSymbols>
    <DebugType>full</DebugType>
    <Optimize>False</Optimize>
    <OutputPath>bin\Debug\</OutputPath>
    <DefineConstants>DEBUG;TRACE</DefineConstants>
    <ErrorReport>prompt</ErrorReport>
    <WarningLevel>4</WarningLevel>
    <CodeAnalysisRuleSet>BasicCorrectnessRules.ruleset</CodeAnalysisRuleSet>
    <PlatformTarget>AnyCPU</PlatformTarget>
    <DocumentationFile>bin\Debug\Nest.XML</DocumentationFile>
  </PropertyGroup>
  <PropertyGroup Condition=" '$(Configuration)|$(Platform)' == 'Release|AnyCPU' ">
    <DebugType>pdbonly</DebugType>
    <Optimize>True</Optimize>
    <OutputPath>bin\Release\</OutputPath>
    <DefineConstants>TRACE</DefineConstants>
    <ErrorReport>prompt</ErrorReport>
    <WarningLevel>4</WarningLevel>
    <CodeAnalysisRuleSet>AllRules.ruleset</CodeAnalysisRuleSet>
    <DocumentationFile>bin\Release\Nest.XML</DocumentationFile>
  </PropertyGroup>
  <ItemGroup>
    <Reference Include="Microsoft.CSharp" />
    <Reference Include="System" />
    <Reference Include="System.Core">
      <RequiredTargetFramework>3.5</RequiredTargetFramework>
    </Reference>
    <Reference Include="Newtonsoft.Json, Version=4.5.0.0, Culture=neutral, PublicKeyToken=30ad4fe6b2a6aeed">
      <HintPath>..\..\dep\Newtonsoft.Json.4.5.10\lib\net40\Newtonsoft.Json.dll</HintPath>
    </Reference>
    <Reference Include="System.Configuration" />
  </ItemGroup>
  <ItemGroup>
    <Compile Include="Domain\CovariantDictionary.cs" />
    <Compile Include="Domain\Responses\BulkCreateResponseItem.cs" />
    <Compile Include="Domain\Responses\BulkDeleteResponseItem.cs" />
    <Compile Include="Domain\Responses\BulkIndexResponseItem.cs" />
    <Compile Include="Domain\Responses\BulkOperationResponseItem.cs" />
    <Compile Include="Domain\Responses\MultiSearchResponse.cs" />
    <Compile Include="Domain\Responses\IBulkResponse.cs" />
    <Compile Include="Domain\Settings\SimilaritySettings.cs" />
    <Compile Include="DSL\PartialFieldDescriptor.cs" />
    <Compile Include="ElasticClient-MultiSearch.cs" />
    <Compile Include="Domain\Mapping\Types\TemplateMapping.cs" />
    <Compile Include="Domain\Responses\TemplateResponse.cs" />
    <Compile Include="DSL\MultiSearchDescriptor.cs" />
    <Compile Include="DSL\TemplateMappingDescriptor.cs" />
    <Compile Include="ElasticClient-Template.cs" />
    <Compile Include="Domain\Bulk\BaseBulkOperation.cs" />
    <Compile Include="DSL\BulkCreateDescriptor.cs" />
    <Compile Include="DSL\BulkDescriptor.cs" />
    <Compile Include="DSL\BulkIndexDescriptor.cs" />
    <Compile Include="DSL\BulkDeleteDescriptor.cs" />
    <Compile Include="DSL\Query\IMultiTermQuery.cs" />
    <Compile Include="ElasticClient-DeleteById.cs" />
    <Compile Include="ElasticClient-DeleteByQuery.cs" />
    <Compile Include="ElasticClient-DeleteMany.cs" />
    <Compile Include="Domain\Analysis\Analyzers\Language.cs" />
    <Compile Include="Domain\Analysis\Analyzers\LanguageAnalyzer.cs" />
    <Compile Include="Domain\Analysis\Analyzers\KeywordAnalyzer.cs" />
    <Compile Include="Domain\Analysis\Analyzers\PatternAnalyzer.cs" />
    <Compile Include="Domain\Analysis\Analyzers\StopAnalyzer.cs" />
    <Compile Include="Domain\Analysis\Analyzers\WhitespaceAnalyzer.cs" />
    <Compile Include="Domain\Analysis\Analyzers\SimpleAnalyzer.cs" />
    <Compile Include="Domain\Analysis\CharFilter\CharFilterBase.cs" />
    <Compile Include="Domain\Analysis\CharFilter\HtmlStripCharFilter.cs" />
    <Compile Include="Domain\Analysis\CharFilter\MappingCharFilter.cs" />
    <Compile Include="Domain\Analysis\IAnalysisSetting.cs" />
    <Compile Include="Domain\Analysis\TokenFilter\AsciiFoldingTokenFilter.cs" />
    <Compile Include="Domain\Analysis\TokenFilter\CompoundWordTokenFilter.cs" />
    <Compile Include="Domain\Analysis\TokenFilter\TrimTokenFilter.cs" />
    <Compile Include="Domain\Analysis\TokenFilter\UniqueTokenFilter.cs" />
    <Compile Include="Domain\Analysis\TokenFilter\TruncateTokenFilter.cs" />
    <Compile Include="Domain\Analysis\TokenFilter\ElisionTokenFilter.cs" />
    <Compile Include="Domain\Analysis\TokenFilter\ReverseTokenFilter.cs" />
    <Compile Include="Domain\Analysis\TokenFilter\DictionaryDecompounderTokenFilter.cs" />
    <Compile Include="Domain\Analysis\TokenFilter\HyphenationDecompounderTokenFilter.cs" />
    <Compile Include="Domain\Analysis\TokenFilter\PhoneticTokenFilter.cs" />
    <Compile Include="Domain\Analysis\TokenFilter\SnowballTokenFilter.cs" />
    <Compile Include="Domain\Analysis\TokenFilter\KStemTokenFilter.cs" />
    <Compile Include="Domain\Analysis\TokenFilter\KeywordMarkerTokenFilter.cs" />
    <Compile Include="Domain\Analysis\TokenFilter\StemmerTokenFilter.cs" />
    <Compile Include="Domain\Analysis\TokenFilter\PorterStemTokenFilter.cs" />
    <Compile Include="Domain\Analysis\TokenFilter\LowercaseTokenFilter.cs" />
    <Compile Include="Domain\Analysis\TokenFilter\LengthTokenFilter.cs" />
    <Compile Include="Domain\Analysis\TokenFilter\StandardTokenFilter.cs" />
    <Compile Include="Domain\Analysis\Tokenizer\PathHierarchyTokenizer.cs" />
    <Compile Include="Domain\Analysis\Tokenizer\UaxEmailUrlTokenizer.cs" />
    <Compile Include="Domain\Analysis\Tokenizer\PatternTokenizer.cs" />
    <Compile Include="Domain\Analysis\Tokenizer\WhitespaceTokenizer.cs" />
    <Compile Include="Domain\Analysis\Tokenizer\StandardTokenizer.cs" />
    <Compile Include="Domain\Analysis\Tokenizer\NGramTokenizer.cs" />
    <Compile Include="Domain\Analysis\Tokenizer\LowercaseTokenizer.cs" />
    <Compile Include="Domain\Analysis\Tokenizer\LetterTokenizer.cs" />
    <Compile Include="Domain\Analysis\Tokenizer\EdgeNGramTokenizer.cs" />
    <Compile Include="Domain\Analysis\Tokenizer\KeywordTokenizer.cs" />
    <Compile Include="Domain\Analysis\Tokenizer\TokenizerBase.cs" />
    <Compile Include="Domain\Analysis\TokenFilter\EdgeNgramTokenFilter.cs" />
    <Compile Include="DSL\AnalysisDescriptor.cs" />
    <Compile Include="DSL\CreateIndexDescriptor.cs" />
    <Compile Include="Domain\Analysis\Analyzers\AnalyzerBase.cs" />
    <Compile Include="ElasticClient-CreateIndex.cs" />
    <Compile Include="Domain\Parameters\HealthParams.cs" />
    <Compile Include="Domain\Responses\HealthResponse.cs" />
    <Compile Include="Domain\Responses\NodeInfoResponse.cs" />
    <Compile Include="Domain\Responses\NodeStatsResponse.cs" />
    <Compile Include="Domain\Stats\IndexHealthStats.cs" />
    <Compile Include="Domain\Stats\NodeInfo.cs" />
    <Compile Include="Domain\Stats\NodeStats.cs" />
    <Compile Include="Domain\Stats\ShardHealthStats.cs" />
    <Compile Include="DSL\MoreLikeThisDescriptor.cs" />
    <Compile Include="ElasticClient-Health.cs" />
    <Compile Include="ElasticClient-MoreLikeThis.cs" />
    <Compile Include="Domain\Mapping\Descriptors\AttachmentMappingDescriptor.cs" />
    <Compile Include="Domain\Mapping\Descriptors\BooleanMappingDescriptor.cs" />
    <Compile Include="Domain\Mapping\Descriptors\BinaryMappingDescriptor.cs" />
    <Compile Include="Domain\Mapping\Descriptors\GenericMappingDescriptor.cs" />
    <Compile Include="Domain\Mapping\Descriptors\DynamicTemplatesDescriptor.cs" />
    <Compile Include="Domain\Mapping\Descriptors\SingleMappingDescriptor.cs" />
    <Compile Include="Domain\Mapping\Descriptors\GeoShapeMappingDescriptor.cs" />
    <Compile Include="Domain\Mapping\Descriptors\GeoPointMappingDescriptor.cs" />
    <Compile Include="Domain\Mapping\Descriptors\IPMappingDescriptor.cs" />
    <Compile Include="Domain\Mapping\Descriptors\MultiFieldMappingDescriptor.cs" />
    <Compile Include="Domain\Mapping\Descriptors\NestedObjectMappingDescriptor.cs" />
    <Compile Include="Domain\Mapping\Descriptors\ObjectMappingDescriptor.cs" />
    <Compile Include="Domain\Mapping\Descriptors\CorePropertiesDescriptor.cs" />
    <Compile Include="Domain\Mapping\Descriptors\NumberMappingDescriptor.cs" />
    <Compile Include="Domain\Mapping\Descriptors\DateMappingDescriptor.cs" />
    <Compile Include="Domain\Mapping\Descriptors\PropertiesDescriptor.cs" />
    <Compile Include="Domain\Mapping\Descriptors\StringMappingDescriptor.cs" />
    <Compile Include="Domain\Mapping\SpecialFields\DynamicTemplate.cs" />
    <Compile Include="Domain\Mapping\Types\BinaryMapping.cs" />
    <Compile Include="Domain\Mapping\Types\BooleanMapping.cs" />
    <Compile Include="Domain\Mapping\Types\AttachmentMapping.cs" />
    <Compile Include="Domain\Mapping\Types\GeoShapeMapping.cs" />
    <Compile Include="Domain\Mapping\Types\GeoPointMapping.cs" />
    <Compile Include="Domain\Mapping\Types\IPMapping.cs" />
    <Compile Include="Domain\Mapping\Types\MultiFieldMapping.cs" />
    <Compile Include="Domain\Mapping\Types\IElasticCoreType.cs" />
    <Compile Include="Domain\Mapping\Types\DateMapping.cs" />
    <Compile Include="Domain\Mapping\Types\NumberMapping.cs" />
    <Compile Include="Domain\Mapping\Types\StringMapping.cs" />
    <Compile Include="Domain\Mapping\Types\NestedObjectMapping.cs" />
    <Compile Include="Domain\Mapping\Types\ObjectMapping.cs" />
    <Compile Include="ElasticClient-MappingGet.cs" />
    <Compile Include="ElasticClient-MappingDelete.cs" />
    <Compile Include="Domain\Hit\MultiGetHit.cs" />
    <Compile Include="Domain\Mapping\SpecialFields\AnalyzerFieldMapping.cs" />
    <Compile Include="Domain\Mapping\SpecialFields\AllFieldMapping.cs" />
    <Compile Include="Domain\Mapping\SpecialFields\BoostFieldMapping.cs" />
    <Compile Include="Domain\Mapping\SpecialFields\TtlFieldMapping.cs" />
    <Compile Include="Domain\Mapping\SpecialFields\TimestampFieldMapping.cs" />
    <Compile Include="Domain\Mapping\SpecialFields\SizeFieldMapping.cs" />
    <Compile Include="Domain\Mapping\SpecialFields\IndexFieldMapping.cs" />
    <Compile Include="Domain\Mapping\SpecialFields\RoutingFieldMapping.cs" />
    <Compile Include="Domain\Mapping\SpecialFields\TypeFieldMapping.cs" />
    <Compile Include="Domain\Mapping\SpecialFields\SourceFieldMapping.cs" />
    <Compile Include="Domain\Mapping\Descriptors\RootObjectMappingDescriptor.cs" />
    <Compile Include="Domain\Responses\MultiGetResponse.cs" />
    <Compile Include="DSL\MultiGetDescriptor.cs" />
    <Compile Include="ElasticClient-GetFull.cs" />
    <Compile Include="Domain\Connection\InMemoryConnection.cs" />
    <Compile Include="Domain\FieldSelection.cs" />
    <Compile Include="Domain\Responses\BulkResponse.cs" />
    <Compile Include="Domain\Responses\GetResponse.cs" />
    <Compile Include="Domain\Responses\DeleteResponse.cs" />
    <Compile Include="Domain\Responses\IndexResponse.cs" />
    <Compile Include="DSL\GetDescriptor.cs" />
    <Compile Include="ElasticClient-MultiGet.cs" />
    <Compile Include="Domain\Analysis\TokenFilter\NgramTokenFiler.cs" />
    <Compile Include="Domain\Analysis\TokenFilter\SynonymTokenFilter.cs" />
    <Compile Include="ElasticClient-Nodes.cs" />
    <Compile Include="ElasticClient-Scroll.cs" />
    <Compile Include="Domain\Hit\ValidationExplanation.cs" />
    <Compile Include="Domain\Responses\ValidateResponse.cs" />
    <Compile Include="DSL\RoutingQueryPathDescriptor.cs" />
    <Compile Include="DSL\ValidateQueryPathDescriptor.cs" />
    <Compile Include="ElasticClient-Validate.cs" />
    <Compile Include="DSL\Filter.cs" />
    <Compile Include="DSL\Query.cs" />
    <Compile Include="ElasticClient-Bulk.cs" />
    <Compile Include="Domain\Responses\UpdateResponse.cs" />
    <Compile Include="DSL\BaseQuery.cs" />
    <Compile Include="DSL\BaseFilter.cs" />
    <Compile Include="DSL\IFilterDescriptor.cs" />
    <Compile Include="DSL\IQueryDescriptor.cs" />
    <Compile Include="DSL\Query\TermsQueryDescriptor.cs" />
    <Compile Include="DSL\UpdateDescriptor.cs" />
    <Compile Include="ElasticClient-Update.cs" />
    <Compile Include="Domain\Facets\QueryFacet.cs" />
    <Compile Include="DSL\HighlightDescriptor.cs" />
    <Compile Include="DSL\HighlightFieldDescriptor.cs" />
    <Compile Include="DSL\QueryPathDescriptor.cs" />
    <Compile Include="DSL\Facets\BaseFacetDescriptor.cs" />
    <Compile Include="DSL\FilterDescriptor.cs" />
    <Compile Include="DSL\Filter\NestedFilterDescriptor.cs" />
    <Compile Include="DSL\Filter\RangeFilterDescriptor.cs" />
    <Compile Include="DSL\Filter\HasChildFilterDescriptor.cs" />
    <Compile Include="DSL\Filter\GeoPolygonFilter.cs" />
    <Compile Include="DSL\Filter\GeoDistanceRangeFilterDescriptor.cs" />
    <Compile Include="DSL\Filter\GeoDistanceFilterDescriptor.cs" />
    <Compile Include="DSL\Query\BoostingQueryDescriptor.cs" />
    <Compile Include="DSL\Query\BoolQueryDescriptor.cs" />
    <Compile Include="DSL\Query\ConstantScoreQueryDescriptor.cs" />
    <Compile Include="DSL\Query\IndicesQueryDescriptor.cs" />
    <Compile Include="DSL\Query\NestedQueryDescriptor.cs" />
    <Compile Include="DSL\Query\TopChildrenQueryDescriptor.cs" />
    <Compile Include="DSL\Query\SpanNotQueryDescriptor.cs" />
    <Compile Include="DSL\Query\SpanOrQueryDescriptor.cs" />
    <Compile Include="DSL\Query\SpanNearQueryDescriptor.cs" />
    <Compile Include="DSL\Query\SpanFirstQueryDescriptor.cs" />
    <Compile Include="DSL\Query\SpanQueryDescriptor.cs" />
    <Compile Include="DSL\Query\ISpanQuery.cs" />
    <Compile Include="DSL\Query\SpanTerm.cs" />
    <Compile Include="DSL\Query\MoreLikeThisQueryDescriptor.cs" />
    <Compile Include="DSL\Query\FuzzyLikeThisDescriptor.cs" />
    <Compile Include="DSL\Query\FuzzyDateQueryDescriptor.cs" />
    <Compile Include="DSL\Query\FuzzyNumericQueryDescriptor.cs" />
    <Compile Include="DSL\Query\FuzzyQueryDescriptor.cs" />
    <Compile Include="DSL\Query\HasChildQueryDescriptor.cs" />
    <Compile Include="DSL\Query\RangeQueryDescriptor.cs" />
    <Compile Include="DSL\Query\TextPhrasePrefixQueryDescriptor.cs" />
    <Compile Include="DSL\Query\TextPhraseQueryDescriptor.cs" />
    <Compile Include="DSL\Query\TextQueryDescriptor.cs" />
    <Compile Include="DSL\Query\CustomBoostFactorQueryDescriptor.cs" />
    <Compile Include="DSL\Query\CustomScoreQueryDescriptor.cs" />
    <Compile Include="DSL\Query\DismaxQueryDescriptor.cs" />
    <Compile Include="DSL\Query\FilteredQueryDescriptor.cs" />
    <Compile Include="DSL\Query\IdsQuery.cs" />
    <Compile Include="DSL\SortDescriptor.cs" />
    <Compile Include="DSL\SortGeoDistanceDescriptor.cs" />
    <Compile Include="DSL\SortScriptDescriptor.cs" />
    <Compile Include="Enums\ComparatorType.cs" />
    <Compile Include="Enums\RewriteMultiTerm.cs" />
    <Compile Include="Enums\HealthLevel.cs" />
    <Compile Include="Enums\HealthStatus.cs" />
    <Compile Include="Enums\NodesInfo.cs" />
    <Compile Include="Enums\NodeInfoStats.cs" />
    <Compile Include="Enums\NumberType.cs" />
    <Compile Include="Enums\GeoTree.cs" />
    <Compile Include="Enums\NumericIndexOption.cs" />
    <Compile Include="Enums\IndexOptions.cs" />
    <Compile Include="Enums\OpType.cs" />
    <Compile Include="Enums\SearchType.cs" />
    <Compile Include="Enums\Lang.cs" />
    <Compile Include="Enums\DateHistogramComparatorType.cs" />
    <Compile Include="Enums\DistanceUnit.cs" />
    <Compile Include="Enums\HistogramComparatorType.cs" />
    <Compile Include="Enums\Occur.cs" />
    <Compile Include="Enums\SortOrder.cs" />
    <Compile Include="Enums\TermsStatsComparatorType.cs" />
    <Compile Include="Enums\TextQueryType.cs" />
    <Compile Include="Enums\NestedScore.cs" />
    <Compile Include="Enums\TopChildrenScore.cs" />
    <Compile Include="Enums\Operator.cs" />
    <Compile Include="Enums\GeoOptimizeBBox.cs" />
    <Compile Include="Enums\GeoDistance.cs" />
    <Compile Include="Enums\GeoUnit.cs" />
    <Compile Include="DSL\Facets\GeoDistanceFacetDescriptor.cs" />
    <Compile Include="DSL\Facets\TermsStatsFacetDescriptor.cs" />
    <Compile Include="DSL\Facets\TermsStatsOrder.cs" />
    <Compile Include="DSL\Facets\StatisticalFacetDescriptor.cs" />
    <Compile Include="DSL\Facets\DateRounding.cs" />
    <Compile Include="DSL\Facets\DateHistogramFacetDescriptor.cs" />
    <Compile Include="DSL\Facets\DateInterval.cs" />
    <Compile Include="DSL\Facets\HistogramFacetDescriptor.cs" />
    <Compile Include="DSL\Facets\Range.cs" />
    <Compile Include="DSL\Facets\RangeFacetDescriptor.cs" />
    <Compile Include="DSL\Facets\FacetDescriptorBucket.cs" />
    <Compile Include="DSL\Facets\TermsOrder.cs" />
    <Compile Include="DSL\Facets\IFacetDescriptor.cs" />
    <Compile Include="DSL\Facets\EsRegexFlags.cs" />
    <Compile Include="DSL\Filter\BoolFilterDescriptor.cs" />
    <Compile Include="Enums\GeoExecution.cs" />
    <Compile Include="DSL\Filter\GeoBoundingBoxFilter.cs" />
    <Compile Include="DSL\Filter\FilterBase.cs" />
    <Compile Include="DSL\Filter\ScriptFilterDescriptor.cs" />
    <Compile Include="DSL\Filter\NumericRangeFilterDescriptor.cs" />
    <Compile Include="DSL\Filter\MissingFilter.cs" />
    <Compile Include="DSL\Filter\MatchAllFilter.cs" />
    <Compile Include="Enums\TermsExecution.cs" />
    <Compile Include="DSL\Filter\TypeFilter.cs" />
    <Compile Include="DSL\Filter\LimitFilter.cs" />
    <Compile Include="DSL\Filter\IdsFilter.cs" />
    <Compile Include="DSL\Filter\ExistsFilter.cs" />
    <Compile Include="DSL\RawOrFilterDescriptor.cs" />
    <Compile Include="DSL\RawOrQueryDescriptor.cs" />
    <Compile Include="DSL\Facets\TermFacetDescriptor.cs" />
    <Compile Include="ElasticClient-Statics.cs" />
    <Compile Include="Domain\Facets\FilterFacet.cs" />
    <Compile Include="Domain\Mapping\ParentTypeMapping.cs" />
    <Compile Include="Domain\Responses\PercolateResponse.cs" />
    <Compile Include="Domain\Responses\UnregisterPercolateResponse.cs" />
    <Compile Include="Domain\Responses\RegisterPercolateResponse.cs" />
    <Compile Include="DSL\QueryDescriptor.cs" />
    <Compile Include="DSL\SearchDescriptor.cs" />
    <Compile Include="ElasticClient-Percolate.cs" />
    <Compile Include="Domain\Hit\IndexSegment.cs" />
    <Compile Include="ElasticClient-Segments.cs" />
    <Compile Include="Domain\Hit\ShardSegmentRouting.cs" />
    <Compile Include="Domain\Hit\Segment.cs" />
    <Compile Include="Domain\Hit\ShardsSegment.cs" />
    <Compile Include="Domain\Responses\BaseResponse.cs" />
    <Compile Include="Domain\Responses\SegmentsResponse.cs" />
    <Compile Include="Domain\Responses\IndexExistsResponse.cs" />
    <Compile Include="ElasticClient-IndexExists.cs" />
    <Compile Include="Domain\Parameters\StatsParams.cs" />
    <Compile Include="Domain\Responses\GlobalStatsResponse.cs" />
    <Compile Include="Domain\Stats\TypeStats.cs" />
    <Compile Include="Domain\Stats\RefreshStats.cs" />
    <Compile Include="Domain\Stats\FlushStats.cs" />
    <Compile Include="Domain\Stats\MergesStats.cs" />
    <Compile Include="Domain\Stats\SearchStats.cs" />
    <Compile Include="Domain\Stats\GetStats.cs" />
    <Compile Include="Domain\Stats\IndexingStats.cs" />
    <Compile Include="Domain\Stats\StoreStats.cs" />
    <Compile Include="Domain\Stats\DocStats.cs" />
    <Compile Include="Domain\Stats\StatsContainer.cs" />
    <Compile Include="Domain\Stats\GlobalStats.cs" />
    <Compile Include="Domain\Stats\Stats.cs" />
    <Compile Include="Domain\Responses\StatsResponse.cs" />
    <Compile Include="ElasticClient-Stats.cs" />
    <Compile Include="Domain\Responses\SettingsOperationResponse.cs" />
    <Compile Include="Domain\Responses\IndexSettingsResponse.cs" />
    <Compile Include="ElasticClient-MappingIndex.cs" />
    <Compile Include="ElasticClient-ClearCache.cs" />
    <Compile Include="Domain\Connection\Connection.cs" />
    <Compile Include="Domain\Connection\ConnectionError.cs" />
    <Compile Include="Domain\Connection\ConnectionSettings.cs" />
    <Compile Include="Domain\Connection\ConnectionState.cs" />
    <Compile Include="Domain\Connection\ConnectionStatus.cs" />
    <Compile Include="Domain\Hit\AnalyzeToken.cs" />
    <Compile Include="Domain\Hit\MultiHit.cs" />
    <Compile Include="Domain\Mapping\Attributes\ElasticPropertyAttribute.cs" />
    <Compile Include="Domain\Mapping\Types\IElasticType.cs" />
    <Compile Include="Domain\Mapping\Attributes\ElasticTypeAttribute.cs" />
    <Compile Include="Domain\Mapping\Map.cs" />
    <Compile Include="Domain\Mapping\Types\RootObjectMapping.cs" />
    <Compile Include="Domain\Mapping\Types\GenericMapping.cs" />
    <Compile Include="Domain\Mapping\SpecialFields\IdFieldMapping.cs" />
    <Compile Include="Domain\Parameters\AliasParams.cs" />
    <Compile Include="Domain\Parameters\AnalyzeParams.cs" />
    <Compile Include="Domain\Parameters\BaseParameters.cs" />
    <Compile Include="Domain\Parameters\BulkParameters.cs" />
    <Compile Include="Domain\Parameters\DeleteByQueryParameters.cs" />
    <Compile Include="Domain\Parameters\DeleteParameters.cs" />
    <Compile Include="Domain\Parameters\IndexParameters.cs" />
    <Compile Include="Domain\Parameters\OptimizeParams.cs" />
    <Compile Include="Domain\Responses\AnalyzeResponse.cs" />
    <Compile Include="Domain\Responses\CountResponse.cs" />
    <Compile Include="Domain\Responses\ElasticSearchVersionInfo.cs" />
    <Compile Include="Domain\Responses\IndicesOperationResponse.cs" />
    <Compile Include="Domain\Responses\IndicesResponse.cs" />
    <Compile Include="Domain\Responses\IndicesShardResponse.cs" />
    <Compile Include="Domain\Responses\QueryResponse.cs" />
    <Compile Include="Domain\Analysis\Analyzers\AnalysisSettings.cs" />
    <Compile Include="Domain\Analysis\Analyzers\CustomAnalyzer.cs" />
    <Compile Include="Domain\Settings\IndexSettings.cs" />
    <Compile Include="Domain\Analysis\Analyzers\SnowballAnalyzer.cs" />
    <Compile Include="ElasticClient-Analyze.cs" />
    <Compile Include="ElasticClient-Aliases.cs" />
    <Compile Include="ElasticClient-Optimize.cs" />
    <Compile Include="ElasticClient-Snapshot.cs" />
    <Compile Include="ElasticClient-Flush.cs" />
    <Compile Include="ElasticClient-OpenClose.cs" />
    <Compile Include="ElasticClient-Refresh.cs" />
    <Compile Include="Domain\Facets\GeoDistanceFacet.cs" />
    <Compile Include="Domain\Facets\DateHistogramFacet.cs">
      <SubType>Code</SubType>
    </Compile>
    <Compile Include="Domain\Facets\DateRangeFacet.cs">
      <SubType>Code</SubType>
    </Compile>
    <Compile Include="Domain\Facets\Facet.cs" />
    <Compile Include="Domain\Facets\FacetItem.cs" />
    <Compile Include="Domain\Facets\HistogramFacet.cs" />
    <Compile Include="Domain\Facets\RangeFacet.cs">
      <SubType>Code</SubType>
    </Compile>
    <Compile Include="Domain\Facets\StatisticalFacet.cs">
      <SubType>Code</SubType>
    </Compile>
    <Compile Include="Domain\Facets\TermFacet.cs" />
    <Compile Include="Domain\Facets\TermStatsFacet.cs">
      <SubType>Code</SubType>
    </Compile>
    <Compile Include="Domain\Hit\Highlight.cs" />
    <Compile Include="Domain\Hit\Explanation.cs" />
    <Compile Include="Domain\Hit\ExplanationDetail.cs" />
    <Compile Include="Domain\Hit\Hit.cs" />
    <Compile Include="Domain\Hit\HitsMetaData.cs" />
    <Compile Include="Enums\ClearCacheOptions.cs" />
    <Compile Include="Enums\StatsInfo.cs" />
    <Compile Include="Exception\DslException.cs" />
    <Compile Include="Extensions\SuffixExtensions.cs" />
    <Compile Include="IElasticClient.cs" />
    <Compile Include="Properties\InternalsVisibleTo.cs" />
    <Compile Include="Resolvers\Converters\BulkOperationResponseItemConverter.cs" />
    <Compile Include="Resolvers\Converters\MultiGetHitConverter.cs" />
    <Compile Include="Resolvers\Converters\TemplateResponseConverter.cs" />
    <Compile Include="Resolvers\Converters\DynamicTemplatesConverter.cs" />
    <Compile Include="Resolvers\Converters\ElasticCoreTypeConverter.cs" />
    <Compile Include="Resolvers\Converters\ElasticTypeConverter.cs" />
    <Compile Include="Resolvers\Converters\MultiSearchConverter.cs" />
    <Compile Include="Resolvers\Converters\GeoDistanceFacetDescriptorConverter.cs" />
    <Compile Include="Resolvers\Converters\SortGeoDistanceDescriptorConverter.cs" />
    <Compile Include="Resolvers\Converters\RawOrQueryDescriptorConverter.cs" />
    <Compile Include="Resolvers\Converters\ShardSegmentConverter.cs" />
    <Compile Include="Resolvers\Converters\IndexSettingsConverter.cs" />
    <Compile Include="Domain\Hit\ShardsMetaData.cs" />
    <Compile Include="ElasticClient-Count.cs" />
    <Compile Include="Domain\Analysis\TokenFilter\ShingleTokenFilter.cs" />
    <Compile Include="Domain\Analysis\TokenFilter\TokenFilterBase.cs" />
    <Compile Include="ElasticClient-Delete.cs" />
    <Compile Include="ElasticClient-MappingType.cs" />
    <Compile Include="ElasticClient-Get.cs" />
    <Compile Include="ElasticClient-Index.cs" />
    <Compile Include="ElasticClient.cs" />
    <Compile Include="Extensions\Extensions.cs" />
    <Compile Include="DSL\Query\IQuery.cs" />
    <Compile Include="DSL\Query\MatchAll.cs" />
    <Compile Include="DSL\Query\Prefix.cs" />
    <Compile Include="Enums\TermVectorOption.cs" />
    <Compile Include="Enums\FieldIndexOption.cs" />
    <Compile Include="Enums\StoreOption.cs" />
    <Compile Include="Enums\NumericType.cs" />
    <Compile Include="Resolvers\Converters\FacetConverter.cs" />
    <Compile Include="Resolvers\Converters\TermConverter.cs" />
    <Compile Include="Resolvers\Converters\UnixDateTimeConverter.cs" />
    <Compile Include="Resolvers\Converters\YesNoBoolConverter.cs" />
    <Compile Include="Resolvers\PathResolver.cs" />
    <Compile Include="Resolvers\IndexNameResolver.cs" />
    <Compile Include="Resolvers\IdResolver.cs" />
    <Compile Include="Resolvers\ExpressionVisitor.cs" />
    <Compile Include="Resolvers\Inflector.cs" />
    <Compile Include="Resolvers\PropertyNameResolver.cs" />
    <Compile Include="DSL\Query\QueryStringDescriptor.cs" />
    <Compile Include="DSL\Query\Term.cs" />
    <Compile Include="DSL\Query\Wildcard.cs" />
    <Compile Include="ElasticClient-Search.cs" />
    <Compile Include="Resolvers\ElasticSearchJsonResolver.cs" />
    <Compile Include="Enums\Consistency.cs" />
    <Compile Include="Enums\FacetTypes.cs" />
    <Compile Include="Enums\Replication.cs" />
    <Compile Include="Enums\VersionType.cs" />
    <Compile Include="Exception\ElasticSearchException.cs" />
    <Compile Include="Extensions\DateExtensions.cs" />
    <Compile Include="Domain\Connection\IConnection.cs" />
    <Compile Include="Domain\Connection\IConnectionSettings.cs" />
    <Compile Include="Enums\FieldType.cs" />
    <Compile Include="Enums\NamingConvention.cs" />
    <Compile Include="Properties\AssemblyInfo.cs" />
    <Compile Include="Resolvers\TypeNameResolver.cs" />
    <Compile Include="Resolvers\Writers\TypeMappingWriter.cs" />
    <Compile Include="Domain\Analysis\TokenFilter\PatternReplaceTokenFilter.cs" />
    <Compile Include="Domain\Analysis\Analyzers\StandardAnalyzer.cs" />
    <Compile Include="Domain\Analysis\TokenFilter\StopTokenFilter.cs" />
    <Compile Include="Domain\Analysis\TokenFilter\WordDelimiterTokenFilter.cs" />
  </ItemGroup>
  <ItemGroup>
    <BootstrapperPackage Include="Microsoft.Net.Client.3.5">
      <Visible>False</Visible>
      <ProductName>.NET Framework 3.5 SP1 Client Profile</ProductName>
      <Install>false</Install>
    </BootstrapperPackage>
    <BootstrapperPackage Include="Microsoft.Net.Framework.3.5.SP1">
      <Visible>False</Visible>
      <ProductName>.NET Framework 3.5 SP1</ProductName>
      <Install>true</Install>
    </BootstrapperPackage>
    <BootstrapperPackage Include="Microsoft.Windows.Installer.3.1">
      <Visible>False</Visible>
      <ProductName>Windows Installer 3.1</ProductName>
      <Install>true</Install>
    </BootstrapperPackage>
  </ItemGroup>
  <ItemGroup />
  <ItemGroup>
    <None Include="packages.config" />
  </ItemGroup>
  <Import Project="$(MSBuildToolsPath)\Microsoft.CSharp.targets" />
  <Import Project="$(MSBuildBinPath)\Microsoft.CSharp.targets" />
>>>>>>> b7f79eda
  <!-- To modify your build process, add your task inside one of the targets below and uncomment it. 
       Other similar extension points exist, see Microsoft.Common.targets.
  <Target Name="BeforeBuild">
  </Target>
  <Target Name="AfterBuild">
  </Target>
  -->
</Project><|MERGE_RESOLUTION|>--- conflicted
+++ resolved
@@ -1,1129 +1,532 @@
-<<<<<<< HEAD
-﻿<?xml version="1.0" encoding="utf-8"?>
-<Project ToolsVersion="4.0" DefaultTargets="Build" xmlns="http://schemas.microsoft.com/developer/msbuild/2003">
-  <PropertyGroup>
-    <Configuration Condition=" '$(Configuration)' == '' ">Debug</Configuration>
-    <Platform Condition=" '$(Platform)' == '' ">AnyCPU</Platform>
-    <ProductVersion>9.0.21022</ProductVersion>
-    <SchemaVersion>2.0</SchemaVersion>
-    <ProjectGuid>{072BA7DA-7B60-407D-8B6E-95E3186BE70C}</ProjectGuid>
-    <OutputType>Library</OutputType>
-    <AppDesignerFolder>Properties</AppDesignerFolder>
-    <RootNamespace>Nest</RootNamespace>
-    <AssemblyName>Nest</AssemblyName>
-    <FileAlignment>512</FileAlignment>
-    <FileUpgradeFlags>
-    </FileUpgradeFlags>
-    <OldToolsVersion>3.5</OldToolsVersion>
-    <UpgradeBackupLocation />
-    <PublishUrl>publish\</PublishUrl>
-    <Install>true</Install>
-    <InstallFrom>Disk</InstallFrom>
-    <UpdateEnabled>false</UpdateEnabled>
-    <UpdateMode>Foreground</UpdateMode>
-    <UpdateInterval>7</UpdateInterval>
-    <UpdateIntervalUnits>Days</UpdateIntervalUnits>
-    <UpdatePeriodically>false</UpdatePeriodically>
-    <UpdateRequired>false</UpdateRequired>
-    <MapFileExtensions>true</MapFileExtensions>
-    <ApplicationRevision>0</ApplicationRevision>
-    <ApplicationVersion>1.0.0.%2a</ApplicationVersion>
-    <IsWebBootstrapper>false</IsWebBootstrapper>
-    <UseApplicationTrust>false</UseApplicationTrust>
-    <BootstrapperEnabled>true</BootstrapperEnabled>
-  </PropertyGroup>
-  <PropertyGroup Condition=" '$(Configuration)|$(Platform)' == 'Debug|AnyCPU' ">
-    <DebugSymbols>True</DebugSymbols>
-    <DebugType>full</DebugType>
-    <Optimize>False</Optimize>
-    <OutputPath>bin\Debug\</OutputPath>
-    <DefineConstants>DEBUG;TRACE</DefineConstants>
-    <ErrorReport>prompt</ErrorReport>
-    <WarningLevel>4</WarningLevel>
-    <CodeAnalysisRuleSet>BasicCorrectnessRules.ruleset</CodeAnalysisRuleSet>
-    <PlatformTarget>AnyCPU</PlatformTarget>
-    <DocumentationFile>bin\Debug\Nest.XML</DocumentationFile>
-  </PropertyGroup>
-  <PropertyGroup Condition=" '$(Configuration)|$(Platform)' == 'Release|AnyCPU' ">
-    <DebugType>pdbonly</DebugType>
-    <Optimize>True</Optimize>
-    <OutputPath>bin\Release\</OutputPath>
-    <DefineConstants>TRACE</DefineConstants>
-    <ErrorReport>prompt</ErrorReport>
-    <WarningLevel>4</WarningLevel>
-    <CodeAnalysisRuleSet>AllRules.ruleset</CodeAnalysisRuleSet>
-    <DocumentationFile>bin\Release\Nest.XML</DocumentationFile>
-  </PropertyGroup>
-  <ItemGroup>
-    <Reference Include="System" />
-    <Reference Include="System.Core">
-      <RequiredTargetFramework>3.5</RequiredTargetFramework>
-    </Reference>
-    <Reference Include="Newtonsoft.Json, Version=4.5.0.0, Culture=neutral, PublicKeyToken=30ad4fe6b2a6aeed">
-      <HintPath>..\..\dep\Newtonsoft.Json.4.5.10\lib\net40\Newtonsoft.Json.dll</HintPath>
-    </Reference>
-    <Reference Include="System.Configuration" />
-  </ItemGroup>
-  <ItemGroup>
-    <Compile Include="Domain\Mapping\Types\WarmerMappingWrapper.cs" />
-    <Compile Include="Domain\Mapping\Types\WarmerMapping.cs" />
-    <Compile Include="Domain\Responses\WarmerResponse.cs">
-      <SubType>Code</SubType>
-    </Compile>
-    <Compile Include="ElasticClient-Warmers.cs" />
-    <Compile Include="Domain\Mapping\Types\TemplateMapping.cs" />
-    <Compile Include="Domain\Responses\TemplateResponse.cs" />
-    <Compile Include="DSL\Descriptors\TemplateMappingDescriptor.cs" />
-    <Compile Include="ElasticClient-Template.cs" />
-    <Compile Include="Domain\Bulk\BaseBulkOperation.cs" />
-    <Compile Include="DSL\Descriptors\BulkCreateDescriptor.cs" />
-    <Compile Include="DSL\Descriptors\BulkDescriptor.cs" />
-    <Compile Include="DSL\Descriptors\BulkIndexDescriptor.cs" />
-    <Compile Include="DSL\Descriptors\BulkDeleteDescriptor.cs" />
-    <Compile Include="DSL\Descriptors\Query\IMultiTermQuery.cs" />
-    <Compile Include="ElasticClient-DeleteById.cs" />
-    <Compile Include="ElasticClient-DeleteByQuery.cs" />
-    <Compile Include="ElasticClient-DeleteMany.cs" />
-    <Compile Include="Domain\Analysis\Analyzers\Language.cs" />
-    <Compile Include="Domain\Analysis\Analyzers\LanguageAnalyzer.cs" />
-    <Compile Include="Domain\Analysis\Analyzers\KeywordAnalyzer.cs" />
-    <Compile Include="Domain\Analysis\Analyzers\PatternAnalyzer.cs" />
-    <Compile Include="Domain\Analysis\Analyzers\StopAnalyzer.cs" />
-    <Compile Include="Domain\Analysis\Analyzers\WhitespaceAnalyzer.cs" />
-    <Compile Include="Domain\Analysis\Analyzers\SimpleAnalyzer.cs" />
-    <Compile Include="Domain\Analysis\CharFilter\CharFilterBase.cs" />
-    <Compile Include="Domain\Analysis\CharFilter\HtmlStripCharFilter.cs" />
-    <Compile Include="Domain\Analysis\CharFilter\MappingCharFilter.cs" />
-    <Compile Include="Domain\Analysis\IAnalysisSetting.cs" />
-    <Compile Include="Domain\Analysis\TokenFilter\AsciiFoldingTokenFilter.cs" />
-    <Compile Include="Domain\Analysis\TokenFilter\CompoundWordTokenFilter.cs" />
-    <Compile Include="Domain\Analysis\TokenFilter\TrimTokenFilter.cs" />
-    <Compile Include="Domain\Analysis\TokenFilter\UniqueTokenFilter.cs" />
-    <Compile Include="Domain\Analysis\TokenFilter\TruncateTokenFilter.cs" />
-    <Compile Include="Domain\Analysis\TokenFilter\ElisionTokenFilter.cs" />
-    <Compile Include="Domain\Analysis\TokenFilter\ReverseTokenFilter.cs" />
-    <Compile Include="Domain\Analysis\TokenFilter\DictionaryDecompounderTokenFilter.cs" />
-    <Compile Include="Domain\Analysis\TokenFilter\HyphenationDecompounderTokenFilter.cs" />
-    <Compile Include="Domain\Analysis\TokenFilter\PhoneticTokenFilter.cs" />
-    <Compile Include="Domain\Analysis\TokenFilter\SnowballTokenFilter.cs" />
-    <Compile Include="Domain\Analysis\TokenFilter\KStemTokenFilter.cs" />
-    <Compile Include="Domain\Analysis\TokenFilter\KeywordMarkerTokenFilter.cs" />
-    <Compile Include="Domain\Analysis\TokenFilter\StemmerTokenFilter.cs" />
-    <Compile Include="Domain\Analysis\TokenFilter\PorterStemTokenFilter.cs" />
-    <Compile Include="Domain\Analysis\TokenFilter\LowercaseTokenFilter.cs" />
-    <Compile Include="Domain\Analysis\TokenFilter\LengthTokenFilter.cs" />
-    <Compile Include="Domain\Analysis\TokenFilter\StandardTokenFilter.cs" />
-    <Compile Include="Domain\Analysis\Tokenizer\PathHierarchyTokenizer.cs" />
-    <Compile Include="Domain\Analysis\Tokenizer\UaxEmailUrlTokenizer.cs" />
-    <Compile Include="Domain\Analysis\Tokenizer\PatternTokenizer.cs" />
-    <Compile Include="Domain\Analysis\Tokenizer\WhitespaceTokenizer.cs" />
-    <Compile Include="Domain\Analysis\Tokenizer\StandardTokenizer.cs" />
-    <Compile Include="Domain\Analysis\Tokenizer\NGramTokenizer.cs" />
-    <Compile Include="Domain\Analysis\Tokenizer\LowercaseTokenizer.cs" />
-    <Compile Include="Domain\Analysis\Tokenizer\LetterTokenizer.cs" />
-    <Compile Include="Domain\Analysis\Tokenizer\EdgeNGramTokenizer.cs" />
-    <Compile Include="Domain\Analysis\Tokenizer\KeywordTokenizer.cs" />
-    <Compile Include="Domain\Analysis\Tokenizer\TokenizerBase.cs" />
-    <Compile Include="Domain\Analysis\TokenFilter\EdgeNgramTokenFilter.cs" />
-    <Compile Include="DSL\Descriptors\AnalysisDescriptor.cs" />
-    <Compile Include="DSL\Descriptors\CreateIndexDescriptor.cs" />
-    <Compile Include="Domain\Analysis\Analyzers\AnalyzerBase.cs" />
-    <Compile Include="ElasticClient-CreateIndex.cs" />
-    <Compile Include="Domain\Parameters\HealthParams.cs" />
-    <Compile Include="Domain\Responses\HealthResponse.cs" />
-    <Compile Include="Domain\Responses\NodeInfoResponse.cs" />
-    <Compile Include="Domain\Responses\NodeStatsResponse.cs" />
-    <Compile Include="Domain\Stats\IndexHealthStats.cs" />
-    <Compile Include="Domain\Stats\NodeInfo.cs" />
-    <Compile Include="Domain\Stats\NodeStats.cs" />
-    <Compile Include="Domain\Stats\ShardHealthStats.cs" />
-    <Compile Include="DSL\Descriptors\MoreLikeThisDescriptor.cs" />
-    <Compile Include="ElasticClient-Health.cs" />
-    <Compile Include="ElasticClient-MoreLikeThis.cs" />
-    <Compile Include="Domain\Mapping\Descriptors\AttachmentMappingDescriptor.cs" />
-    <Compile Include="Domain\Mapping\Descriptors\BooleanMappingDescriptor.cs" />
-    <Compile Include="Domain\Mapping\Descriptors\BinaryMappingDescriptor.cs" />
-    <Compile Include="Domain\Mapping\Descriptors\GenericMappingDescriptor.cs" />
-    <Compile Include="Domain\Mapping\Descriptors\DynamicTemplatesDescriptor.cs" />
-    <Compile Include="Domain\Mapping\Descriptors\SingleMappingDescriptor.cs" />
-    <Compile Include="Domain\Mapping\Descriptors\GeoShapeMappingDescriptor.cs" />
-    <Compile Include="Domain\Mapping\Descriptors\GeoPointMappingDescriptor.cs" />
-    <Compile Include="Domain\Mapping\Descriptors\IPMappingDescriptor.cs" />
-    <Compile Include="Domain\Mapping\Descriptors\MultiFieldMappingDescriptor.cs" />
-    <Compile Include="Domain\Mapping\Descriptors\NestedObjectMappingDescriptor.cs" />
-    <Compile Include="Domain\Mapping\Descriptors\ObjectMappingDescriptor.cs" />
-    <Compile Include="Domain\Mapping\Descriptors\CorePropertiesDescriptor.cs" />
-    <Compile Include="Domain\Mapping\Descriptors\NumberMappingDescriptor.cs" />
-    <Compile Include="Domain\Mapping\Descriptors\DateMappingDescriptor.cs" />
-    <Compile Include="Domain\Mapping\Descriptors\PropertiesDescriptor.cs" />
-    <Compile Include="Domain\Mapping\Descriptors\StringMappingDescriptor.cs" />
-    <Compile Include="Domain\Mapping\SpecialFields\DynamicTemplate.cs" />
-    <Compile Include="Domain\Mapping\Types\BinaryMapping.cs" />
-    <Compile Include="Domain\Mapping\Types\BooleanMapping.cs" />
-    <Compile Include="Domain\Mapping\Types\AttachmentMapping.cs" />
-    <Compile Include="Domain\Mapping\Types\GeoShapeMapping.cs" />
-    <Compile Include="Domain\Mapping\Types\GeoPointMapping.cs" />
-    <Compile Include="Domain\Mapping\Types\IPMapping.cs" />
-    <Compile Include="Domain\Mapping\Types\MultiFieldMapping.cs" />
-    <Compile Include="Domain\Mapping\Types\IElasticCoreType.cs" />
-    <Compile Include="Domain\Mapping\Types\DateMapping.cs" />
-    <Compile Include="Domain\Mapping\Types\NumberMapping.cs" />
-    <Compile Include="Domain\Mapping\Types\StringMapping.cs" />
-    <Compile Include="Domain\Mapping\Types\NestedObjectMapping.cs" />
-    <Compile Include="Domain\Mapping\Types\ObjectMapping.cs" />
-    <Compile Include="ElasticClient-MappingGet.cs" />
-    <Compile Include="ElasticClient-MappingDelete.cs" />
-    <Compile Include="Domain\Hit\MultiGetHit.cs" />
-    <Compile Include="Domain\Mapping\SpecialFields\AnalyzerFieldMapping.cs" />
-    <Compile Include="Domain\Mapping\SpecialFields\AllFieldMapping.cs" />
-    <Compile Include="Domain\Mapping\SpecialFields\BoostFieldMapping.cs" />
-    <Compile Include="Domain\Mapping\SpecialFields\TtlFieldMapping.cs" />
-    <Compile Include="Domain\Mapping\SpecialFields\TimestampFieldMapping.cs" />
-    <Compile Include="Domain\Mapping\SpecialFields\SizeFieldMapping.cs" />
-    <Compile Include="Domain\Mapping\SpecialFields\IndexFieldMapping.cs" />
-    <Compile Include="Domain\Mapping\SpecialFields\RoutingFieldMapping.cs" />
-    <Compile Include="Domain\Mapping\SpecialFields\TypeFieldMapping.cs" />
-    <Compile Include="Domain\Mapping\SpecialFields\SourceFieldMapping.cs" />
-    <Compile Include="Domain\Mapping\Descriptors\RootObjectMappingDescriptor.cs" />
-    <Compile Include="Domain\Responses\MultiGetResponse.cs" />
-    <Compile Include="DSL\Descriptors\MultiGetDescriptor.cs" />
-    <Compile Include="ElasticClient-GetFull.cs" />
-    <Compile Include="Domain\Connection\InMemoryConnection.cs" />
-    <Compile Include="Domain\FieldSelection.cs" />
-    <Compile Include="Domain\Responses\BulkResponse.cs" />
-    <Compile Include="Domain\Responses\GetResponse.cs" />
-    <Compile Include="Domain\Responses\DeleteResponse.cs" />
-    <Compile Include="Domain\Responses\IndexResponse.cs" />
-    <Compile Include="DSL\Descriptors\GetDescriptor.cs" />
-    <Compile Include="DSL\Factory\Query\MatchQueryBuilder.cs" />
-    <Compile Include="ElasticClient-MultiGet.cs" />
-    <Compile Include="Domain\Analysis\TokenFilter\NgramTokenFiler.cs" />
-    <Compile Include="Domain\Analysis\TokenFilter\SynonymTokenFilter.cs" />
-    <Compile Include="ElasticClient-Nodes.cs" />
-    <Compile Include="ElasticClient-Scroll.cs" />
-    <Compile Include="Domain\Hit\ValidationExplanation.cs" />
-    <Compile Include="Domain\Responses\ValidateResponse.cs" />
-    <Compile Include="DSL\Descriptors\RoutingQueryPathDescriptor.cs" />
-    <Compile Include="DSL\Descriptors\ValidateQueryPathDescriptor.cs" />
-    <Compile Include="ElasticClient-Validate.cs" />
-    <Compile Include="DSL\Descriptors\Filter.cs" />
-    <Compile Include="DSL\Descriptors\Query.cs" />
-    <Compile Include="ElasticClient-Bulk.cs" />
-    <Compile Include="Domain\Responses\UpdateResponse.cs" />
-    <Compile Include="DSL\Descriptors\BaseQuery.cs" />
-    <Compile Include="DSL\Descriptors\BaseFilter.cs" />
-    <Compile Include="DSL\Descriptors\IFilterDescriptor.cs" />
-    <Compile Include="DSL\Descriptors\IQueryDescriptor.cs" />
-    <Compile Include="DSL\Descriptors\Query\TermsQueryDescriptor.cs" />
-    <Compile Include="DSL\Descriptors\UpdateDescriptor.cs" />
-    <Compile Include="ElasticClient-Update.cs" />
-    <Compile Include="Domain\Facets\QueryFacet.cs" />
-    <Compile Include="DSL\Descriptors\HighlightDescriptor.cs" />
-    <Compile Include="DSL\Descriptors\HighlightFieldDescriptor.cs" />
-    <Compile Include="DSL\Descriptors\QueryPathDescriptor.cs" />
-    <Compile Include="DSL\Descriptors\Facets\BaseFacetDescriptor.cs" />
-    <Compile Include="DSL\Descriptors\FilterDescriptor.cs" />
-    <Compile Include="DSL\Descriptors\Filter\NestedFilterDescriptor.cs" />
-    <Compile Include="DSL\Descriptors\Filter\RangeFilterDescriptor.cs" />
-    <Compile Include="DSL\Descriptors\Filter\HasChildFilterDescriptor.cs" />
-    <Compile Include="DSL\Descriptors\Filter\GeoPolygonFilter.cs" />
-    <Compile Include="DSL\Descriptors\Filter\GeoDistanceRangeFilterDescriptor.cs" />
-    <Compile Include="DSL\Descriptors\Filter\GeoDistanceFilterDescriptor.cs" />
-    <Compile Include="DSL\Descriptors\Query\BoostingQueryDescriptor.cs" />
-    <Compile Include="DSL\Descriptors\Query\BoolQueryDescriptor.cs" />
-    <Compile Include="DSL\Descriptors\Query\ConstantScoreQueryDescriptor.cs" />
-    <Compile Include="DSL\Descriptors\Query\IndicesQueryDescriptor.cs" />
-    <Compile Include="DSL\Descriptors\Query\NestedQueryDescriptor.cs" />
-    <Compile Include="DSL\Descriptors\Query\TopChildrenQueryDescriptor.cs" />
-    <Compile Include="DSL\Descriptors\Query\SpanNotQueryDescriptor.cs" />
-    <Compile Include="DSL\Descriptors\Query\SpanOrQueryDescriptor.cs" />
-    <Compile Include="DSL\Descriptors\Query\SpanNearQueryDescriptor.cs" />
-    <Compile Include="DSL\Descriptors\Query\SpanFirstQueryDescriptor.cs" />
-    <Compile Include="DSL\Descriptors\Query\SpanQueryDescriptor.cs" />
-    <Compile Include="DSL\Descriptors\Query\ISpanQuery.cs" />
-    <Compile Include="DSL\Descriptors\Query\SpanTerm.cs" />
-    <Compile Include="DSL\Descriptors\Query\MoreLikeThisQueryDescriptor.cs" />
-    <Compile Include="DSL\Descriptors\Query\FuzzyLikeThisDescriptor.cs" />
-    <Compile Include="DSL\Descriptors\Query\FuzzyDateQueryDescriptor.cs" />
-    <Compile Include="DSL\Descriptors\Query\FuzzyNumericQueryDescriptor.cs" />
-    <Compile Include="DSL\Descriptors\Query\FuzzyQueryDescriptor.cs" />
-    <Compile Include="DSL\Descriptors\Query\HasChildQueryDescriptor.cs" />
-    <Compile Include="DSL\Descriptors\Query\RangeQueryDescriptor.cs" />
-    <Compile Include="DSL\Descriptors\Query\TextPhrasePrefixQueryDescriptor.cs" />
-    <Compile Include="DSL\Descriptors\Query\TextPhraseQueryDescriptor.cs" />
-    <Compile Include="DSL\Descriptors\Query\TextQueryDescriptor.cs" />
-    <Compile Include="DSL\Descriptors\Query\CustomBoostFactorQueryDescriptor.cs" />
-    <Compile Include="DSL\Descriptors\Query\CustomScoreQueryDescriptor.cs" />
-    <Compile Include="DSL\Descriptors\Query\DismaxQueryDescriptor.cs" />
-    <Compile Include="DSL\Descriptors\Query\FilteredQueryDescriptor.cs" />
-    <Compile Include="DSL\Descriptors\Query\IdsQuery.cs" />
-    <Compile Include="DSL\Descriptors\SortDescriptor.cs" />
-    <Compile Include="DSL\Descriptors\SortGeoDistanceDescriptor.cs" />
-    <Compile Include="DSL\Descriptors\SortScriptDescriptor.cs" />
-    <Compile Include="DSL\Factory\Common\GeoHashUtils.cs" />
-    <Compile Include="DSL\Factory\Common\Point.cs" />
-    <Compile Include="DSL\Factory\Common\EsRegex.cs" />
-    <Compile Include="Enums\ComparatorType.cs" />
-    <Compile Include="Enums\RewriteMultiTerm.cs" />
-    <Compile Include="Enums\HealthLevel.cs" />
-    <Compile Include="Enums\HealthStatus.cs" />
-    <Compile Include="Enums\NodesInfo.cs" />
-    <Compile Include="Enums\NodeInfoStats.cs" />
-    <Compile Include="Enums\NumberType.cs" />
-    <Compile Include="Enums\GeoTree.cs" />
-    <Compile Include="Enums\NumericIndexOption.cs" />
-    <Compile Include="Enums\IndexOptions.cs" />
-    <Compile Include="Enums\OpType.cs" />
-    <Compile Include="Enums\SearchType.cs" />
-    <Compile Include="Enums\Lang.cs" />
-    <Compile Include="Enums\DateHistogramComparatorType.cs" />
-    <Compile Include="Enums\DistanceUnit.cs" />
-    <Compile Include="Enums\HistogramComparatorType.cs" />
-    <Compile Include="Enums\Occur.cs" />
-    <Compile Include="Enums\SortOrder.cs" />
-    <Compile Include="Enums\TermsStatsComparatorType.cs" />
-    <Compile Include="Enums\TextQueryType.cs" />
-    <Compile Include="DSL\Factory\FacetFactory.cs" />
-    <Compile Include="DSL\Factory\Facet\AbstractFacetBuilder.cs" />
-    <Compile Include="DSL\Factory\Facet\DateHistogramFacetBuilder.cs" />
-    <Compile Include="DSL\Factory\Facet\FilterFacetBuilder.cs" />
-    <Compile Include="DSL\Factory\Facet\GeoDistanceFacetBuilder.cs" />
-    <Compile Include="DSL\Factory\Facet\HistogramFacetBuilder.cs" />
-    <Compile Include="DSL\Factory\Facet\HistogramScriptFacetBuilder.cs" />
-    <Compile Include="DSL\Factory\Facet\QueryFacetBuilder.cs" />
-    <Compile Include="DSL\Factory\Facet\RangeFacetBuilder.cs" />
-    <Compile Include="DSL\Factory\Facet\RangeScriptFacetBuilder.cs" />
-    <Compile Include="DSL\Factory\Facet\StatisticalFacetBuilder.cs" />
-    <Compile Include="DSL\Factory\Facet\StatisticalScriptFacetBuilder.cs" />
-    <Compile Include="DSL\Factory\Facet\TermsFacetBuilder.cs" />
-    <Compile Include="DSL\Factory\Facet\TermsStatsFacetBuilder.cs" />
-    <Compile Include="DSL\Factory\FilterFactory.cs" />
-    <Compile Include="DSL\Factory\Filter\AndFilterBuilder.cs" />
-    <Compile Include="DSL\Factory\Filter\BoolFilterBuilder.cs" />
-    <Compile Include="DSL\Factory\Filter\ExistsFilterBuilder.cs" />
-    <Compile Include="DSL\Factory\Filter\GeoBoundingBoxFilterBuilder.cs" />
-    <Compile Include="DSL\Factory\Filter\GeoDistanceFilterBuilder.cs" />
-    <Compile Include="DSL\Factory\Filter\GeoDistanceRangeFilterBuilder.cs" />
-    <Compile Include="DSL\Factory\Filter\GeoPolygonFilterBuilder.cs" />
-    <Compile Include="DSL\Factory\Filter\HasChildFilterBuilder.cs" />
-    <Compile Include="DSL\Factory\Filter\IdsFilterBuilder.cs" />
-    <Compile Include="DSL\Factory\Filter\IFilterBuilder.cs" />
-    <Compile Include="DSL\Factory\Filter\LimitFilterBuilder.cs" />
-    <Compile Include="DSL\Factory\Filter\MatchAllFilterBuilder.cs" />
-    <Compile Include="DSL\Factory\Filter\MissingFilterBuilder.cs" />
-    <Compile Include="DSL\Factory\Filter\NestedFilterBuilder.cs" />
-    <Compile Include="DSL\Factory\Filter\NotFilterBuilder.cs" />
-    <Compile Include="DSL\Factory\Filter\NumericRangeFilterBuilder.cs" />
-    <Compile Include="DSL\Factory\Filter\OrFilterBuilder.cs" />
-    <Compile Include="DSL\Factory\Filter\PrefixFilterBuilder.cs" />
-    <Compile Include="DSL\Factory\Filter\QueryFilterBuilder.cs" />
-    <Compile Include="DSL\Factory\Filter\RangeFilterBuilder.cs" />
-    <Compile Include="DSL\Factory\Filter\ScriptFilterBuilder.cs" />
-    <Compile Include="DSL\Factory\Filter\TermFilterBuilder.cs" />
-    <Compile Include="DSL\Factory\Filter\TermsFilterBuilder.cs" />
-    <Compile Include="DSL\Factory\Filter\TypeFilterBuilder.cs" />
-    <Compile Include="DSL\Factory\HighlightBuilder.cs" />
-    <Compile Include="DSL\Factory\IJsonSerializable.cs" />
-    <Compile Include="DSL\Factory\NameRegistry.cs" />
-    <Compile Include="DSL\Factory\QueryBuilderException.cs" />
-    <Compile Include="DSL\Factory\QueryFactory.cs" />
-    <Compile Include="DSL\Factory\Query\BoolQueryBuilder.cs" />
-    <Compile Include="DSL\Factory\Query\BoostingQueryBuilder.cs" />
-    <Compile Include="DSL\Factory\Query\ConstantScoreQueryBuilder.cs" />
-    <Compile Include="DSL\Factory\Query\CustomBoostFactorQueryBuilder.cs" />
-    <Compile Include="DSL\Factory\Query\CustomFiltersScoreQueryBuilder.cs" />
-    <Compile Include="DSL\Factory\Query\CustomScoreQueryBuilder.cs" />
-    <Compile Include="DSL\Factory\Query\DisMaxQueryBuilder.cs" />
-    <Compile Include="DSL\Factory\Query\FieldMaskingSpanQueryBuilder.cs" />
-    <Compile Include="DSL\Factory\Query\FieldQueryBuilder.cs" />
-    <Compile Include="DSL\Factory\Query\FilteredQueryBuilder.cs" />
-    <Compile Include="DSL\Factory\Query\FuzzyLikeThisFieldQueryBuilder.cs" />
-    <Compile Include="DSL\Factory\Query\FuzzyLikeThisQueryBuilder.cs" />
-    <Compile Include="DSL\Factory\Query\FuzzyQueryBuilder.cs" />
-    <Compile Include="DSL\Factory\Query\HasChildQueryBuilder.cs" />
-    <Compile Include="DSL\Factory\Query\IdsQueryBuilder.cs" />
-    <Compile Include="DSL\Factory\Query\IndicesQueryBuilder.cs" />
-    <Compile Include="DSL\Factory\Query\IQueryBuilder.cs" />
-    <Compile Include="DSL\Factory\Query\ISpanQueryBuilder .cs" />
-    <Compile Include="DSL\Factory\Query\MatchAllQueryBuilder.cs" />
-    <Compile Include="DSL\Factory\Query\MoreLikeThisFieldQueryBuilder.cs" />
-    <Compile Include="DSL\Factory\Query\MoreLikeThisQueryBuilder.cs" />
-    <Compile Include="DSL\Factory\Query\NestedQueryBuilder.cs" />
-    <Compile Include="DSL\Factory\Query\PrefixQueryBuilder.cs" />
-    <Compile Include="DSL\Factory\Query\QueryStringQueryBuilder.cs" />
-    <Compile Include="DSL\Factory\Query\RangeQueryBuilder.cs" />
-    <Compile Include="DSL\Factory\Query\SpanFirstQueryBuilder.cs" />
-    <Compile Include="DSL\Factory\Query\SpanNearQueryBuilder.cs" />
-    <Compile Include="DSL\Factory\Query\SpanNotQueryBuilder.cs" />
-    <Compile Include="DSL\Factory\Query\SpanOrQueryBuilder.cs" />
-    <Compile Include="DSL\Factory\Query\SpanTermQueryBuilder.cs" />
-    <Compile Include="DSL\Factory\Query\TermQueryBuilder.cs" />
-    <Compile Include="DSL\Factory\Query\TermsQueryBuilder.cs" />
-    <Compile Include="DSL\Factory\Query\TextQueryBuilder.cs" />
-    <Compile Include="DSL\Factory\Query\TopChildrenQueryBuilder.cs" />
-    <Compile Include="DSL\Factory\Query\WildcardQueryBuilder.cs" />
-    <Compile Include="DSL\Factory\Query\WrapperQueryBuilder.cs" />
-    <Compile Include="DSL\Factory\SearchBuilder.cs" />
-    <Compile Include="DSL\Factory\SearchBuilderException.cs" />
-    <Compile Include="DSL\Factory\SortFactory.cs" />
-    <Compile Include="DSL\Factory\Sort\FieldSortBuilder.cs" />
-    <Compile Include="DSL\Factory\Sort\GeoDistanceSortBuilder.cs" />
-    <Compile Include="DSL\Factory\Sort\ISortBuilder.cs" />
-    <Compile Include="DSL\Factory\Sort\ScoreSortBuilder.cs" />
-    <Compile Include="DSL\Factory\Sort\ScriptSortBuilder.cs" />
-    <Compile Include="Enums\NestedScore.cs" />
-    <Compile Include="Enums\TopChildrenScore.cs" />
-    <Compile Include="Enums\Operator.cs" />
-    <Compile Include="Enums\GeoOptimizeBBox.cs" />
-    <Compile Include="Enums\GeoDistance.cs" />
-    <Compile Include="Enums\GeoUnit.cs" />
-    <Compile Include="DSL\Descriptors\Facets\GeoDistanceFacetDescriptor.cs" />
-    <Compile Include="DSL\Descriptors\Facets\TermsStatsFacetDescriptor.cs" />
-    <Compile Include="DSL\Descriptors\Facets\TermsStatsOrder.cs" />
-    <Compile Include="DSL\Descriptors\Facets\StatisticalFacetDescriptor.cs" />
-    <Compile Include="DSL\Descriptors\Facets\DateRounding.cs" />
-    <Compile Include="DSL\Descriptors\Facets\DateHistogramFacetDescriptor.cs" />
-    <Compile Include="DSL\Descriptors\Facets\DateInterval.cs" />
-    <Compile Include="DSL\Descriptors\Facets\HistogramFacetDescriptor.cs" />
-    <Compile Include="DSL\Descriptors\Facets\Range.cs" />
-    <Compile Include="DSL\Descriptors\Facets\RangeFacetDescriptor.cs" />
-    <Compile Include="DSL\Descriptors\Facets\FacetDescriptorBucket.cs" />
-    <Compile Include="DSL\Descriptors\Facets\TermsOrder.cs" />
-    <Compile Include="DSL\Descriptors\Facets\IFacetDescriptor.cs" />
-    <Compile Include="DSL\Descriptors\Facets\EsRegexFlags.cs" />
-    <Compile Include="DSL\Descriptors\Filter\BoolFilterDescriptor.cs" />
-    <Compile Include="Enums\GeoExecution.cs" />
-    <Compile Include="DSL\Descriptors\Filter\GeoBoundingBoxFilter.cs" />
-    <Compile Include="DSL\Descriptors\Filter\FilterBase.cs" />
-    <Compile Include="DSL\Descriptors\Filter\ScriptFilterDescriptor.cs" />
-    <Compile Include="DSL\Descriptors\Filter\NumericRangeFilterDescriptor.cs" />
-    <Compile Include="DSL\Descriptors\Filter\MissingFilter.cs" />
-    <Compile Include="DSL\Descriptors\Filter\MatchAllFilter.cs" />
-    <Compile Include="Enums\TermsExecution.cs" />
-    <Compile Include="DSL\Descriptors\Filter\TypeFilter.cs" />
-    <Compile Include="DSL\Descriptors\Filter\LimitFilter.cs" />
-    <Compile Include="DSL\Descriptors\Filter\IdsFilter.cs" />
-    <Compile Include="DSL\Descriptors\Filter\ExistsFilter.cs" />
-    <Compile Include="DSL\Descriptors\RawOrFilterDescriptor.cs" />
-    <Compile Include="DSL\Descriptors\RawOrQueryDescriptor.cs" />
-    <Compile Include="DSL\Descriptors\Facets\TermFacetDescriptor.cs" />
-    <Compile Include="ElasticClient-Statics.cs" />
-    <Compile Include="Domain\Facets\FilterFacet.cs" />
-    <Compile Include="Domain\Mapping\ParentTypeMapping.cs" />
-    <Compile Include="Domain\Responses\PercolateResponse.cs" />
-    <Compile Include="Domain\Responses\UnregisterPercolateResponse.cs" />
-    <Compile Include="Domain\Responses\RegisterPercolateResponse.cs" />
-    <Compile Include="DSL\Descriptors\QueryDescriptor.cs" />
-    <Compile Include="DSL\Descriptors\SearchDescriptor.cs" />
-    <Compile Include="ElasticClient-Percolate.cs" />
-    <Compile Include="Domain\Hit\IndexSegment.cs" />
-    <Compile Include="ElasticClient-Segments.cs" />
-    <Compile Include="Domain\Hit\ShardSegmentRouting.cs" />
-    <Compile Include="Domain\Hit\Segment.cs" />
-    <Compile Include="Domain\Hit\ShardsSegment.cs" />
-    <Compile Include="Domain\Responses\BaseResponse.cs" />
-    <Compile Include="Domain\Responses\SegmentsResponse.cs" />
-    <Compile Include="Domain\Responses\IndexExistsResponse.cs" />
-    <Compile Include="ElasticClient-IndexExists.cs" />
-    <Compile Include="Domain\Parameters\StatsParams.cs" />
-    <Compile Include="Domain\Responses\GlobalStatsResponse.cs" />
-    <Compile Include="Domain\Stats\TypeStats.cs" />
-    <Compile Include="Domain\Stats\RefreshStats.cs" />
-    <Compile Include="Domain\Stats\FlushStats.cs" />
-    <Compile Include="Domain\Stats\MergesStats.cs" />
-    <Compile Include="Domain\Stats\SearchStats.cs" />
-    <Compile Include="Domain\Stats\GetStats.cs" />
-    <Compile Include="Domain\Stats\IndexingStats.cs" />
-    <Compile Include="Domain\Stats\StoreStats.cs" />
-    <Compile Include="Domain\Stats\DocStats.cs" />
-    <Compile Include="Domain\Stats\StatsContainer.cs" />
-    <Compile Include="Domain\Stats\GlobalStats.cs" />
-    <Compile Include="Domain\Stats\Stats.cs" />
-    <Compile Include="Domain\Responses\StatsResponse.cs" />
-    <Compile Include="ElasticClient-Stats.cs" />
-    <Compile Include="Domain\Responses\SettingsOperationResponse.cs" />
-    <Compile Include="Domain\Responses\IndexSettingsResponse.cs" />
-    <Compile Include="ElasticClient-MappingIndex.cs" />
-    <Compile Include="ElasticClient-ClearCache.cs" />
-    <Compile Include="Domain\Connection\Connection.cs" />
-    <Compile Include="Domain\Connection\ConnectionError.cs" />
-    <Compile Include="Domain\Connection\ConnectionSettings.cs" />
-    <Compile Include="Domain\Connection\ConnectionState.cs" />
-    <Compile Include="Domain\Connection\ConnectionStatus.cs" />
-    <Compile Include="Domain\Hit\AnalyzeToken.cs" />
-    <Compile Include="Domain\Hit\MultiHit.cs" />
-    <Compile Include="Domain\Mapping\Attributes\ElasticPropertyAttribute.cs" />
-    <Compile Include="Domain\Mapping\Types\IElasticType.cs" />
-    <Compile Include="Domain\Mapping\Attributes\ElasticTypeAttribute.cs" />
-    <Compile Include="Domain\Mapping\Map.cs" />
-    <Compile Include="Domain\Mapping\Types\RootObjectMapping.cs" />
-    <Compile Include="Domain\Mapping\Types\GenericMapping.cs" />
-    <Compile Include="Domain\Mapping\SpecialFields\IdFieldMapping.cs" />
-    <Compile Include="Domain\Parameters\AliasParams.cs" />
-    <Compile Include="Domain\Parameters\AnalyzeParams.cs" />
-    <Compile Include="Domain\Parameters\BaseParameters.cs" />
-    <Compile Include="Domain\Parameters\BulkParameters.cs" />
-    <Compile Include="Domain\Parameters\DeleteByQueryParameters.cs" />
-    <Compile Include="Domain\Parameters\DeleteParameters.cs" />
-    <Compile Include="Domain\Parameters\IndexParameters.cs" />
-    <Compile Include="Domain\Parameters\OptimizeParams.cs" />
-    <Compile Include="Domain\Responses\AnalyzeResponse.cs" />
-    <Compile Include="Domain\Responses\CountResponse.cs" />
-    <Compile Include="Domain\Responses\ElasticSearchVersionInfo.cs" />
-    <Compile Include="Domain\Responses\IndicesOperationResponse.cs" />
-    <Compile Include="Domain\Responses\IndicesResponse.cs" />
-    <Compile Include="Domain\Responses\IndicesShardResponse.cs" />
-    <Compile Include="Domain\Responses\QueryResponse.cs" />
-    <Compile Include="Domain\Analysis\Analyzers\AnalysisSettings.cs" />
-    <Compile Include="Domain\Analysis\Analyzers\CustomAnalyzer.cs" />
-    <Compile Include="Domain\Settings\IndexSettings.cs" />
-    <Compile Include="Domain\Analysis\Analyzers\SnowballAnalyzer.cs" />
-    <Compile Include="ElasticClient-Analyze.cs" />
-    <Compile Include="ElasticClient-Aliases.cs" />
-    <Compile Include="ElasticClient-Optimize.cs" />
-    <Compile Include="ElasticClient-Snapshot.cs" />
-    <Compile Include="ElasticClient-Flush.cs" />
-    <Compile Include="ElasticClient-OpenClose.cs" />
-    <Compile Include="ElasticClient-Refresh.cs" />
-    <Compile Include="Domain\Facets\GeoDistanceFacet.cs" />
-    <Compile Include="Domain\Facets\DateHistogramFacet.cs">
-      <SubType>Code</SubType>
-    </Compile>
-    <Compile Include="Domain\Facets\DateRangeFacet.cs">
-      <SubType>Code</SubType>
-    </Compile>
-    <Compile Include="Domain\Facets\Facet.cs" />
-    <Compile Include="Domain\Facets\FacetItem.cs" />
-    <Compile Include="Domain\Facets\HistogramFacet.cs" />
-    <Compile Include="Domain\Facets\RangeFacet.cs">
-      <SubType>Code</SubType>
-    </Compile>
-    <Compile Include="Domain\Facets\StatisticalFacet.cs">
-      <SubType>Code</SubType>
-    </Compile>
-    <Compile Include="Domain\Facets\TermFacet.cs" />
-    <Compile Include="Domain\Facets\TermStatsFacet.cs">
-      <SubType>Code</SubType>
-    </Compile>
-    <Compile Include="Domain\Hit\Highlight.cs" />
-    <Compile Include="Domain\Hit\Explanation.cs" />
-    <Compile Include="Domain\Hit\ExplanationDetail.cs" />
-    <Compile Include="Domain\Hit\Hit.cs" />
-    <Compile Include="Domain\Hit\HitsMetaData.cs" />
-    <Compile Include="Enums\ClearCacheOptions.cs" />
-    <Compile Include="Enums\StatsInfo.cs" />
-    <Compile Include="Exception\DslException.cs" />
-    <Compile Include="Extensions\SuffixExtensions.cs" />
-    <Compile Include="IElasticClient.cs" />
-    <Compile Include="Properties\InternalsVisibleTo.cs" />
-    <Compile Include="Resolvers\Converters\BulkOperationResponseItemConverter.cs" />
-    <Compile Include="Resolvers\Converters\WarmerResponseConverter.cs" />
-    <Compile Include="Resolvers\Converters\ShardsSegmentConverter.cs" />
-    <Compile Include="Resolvers\Converters\DynamicTemplatesConverter.cs" />
-    <Compile Include="Resolvers\Converters\ElasticCoreTypeConverter.cs" />
-    <Compile Include="Resolvers\Converters\ElasticTypeConverter.cs" />
-    <Compile Include="Resolvers\Converters\MultiGetHitConverter.cs" />
-    <Compile Include="Resolvers\Converters\GeoDistanceFacetDescriptorConverter.cs" />
-    <Compile Include="Resolvers\Converters\SortGeoDistanceDescriptorConverter.cs" />
-    <Compile Include="Resolvers\Converters\RawOrQueryDescriptorConverter.cs" />
-    <Compile Include="Resolvers\Converters\TemplateResponseConverter.cs" />
-    <Compile Include="Resolvers\Converters\IndexSettingsConverter.cs" />
-    <Compile Include="Domain\Hit\ShardsMetaData.cs" />
-    <Compile Include="ElasticClient-Count.cs" />
-    <Compile Include="Domain\Analysis\TokenFilter\ShingleTokenFilter.cs" />
-    <Compile Include="Domain\Analysis\TokenFilter\TokenFilterBase.cs" />
-    <Compile Include="ElasticClient-Delete.cs" />
-    <Compile Include="ElasticClient-MappingType.cs" />
-    <Compile Include="ElasticClient-Get.cs" />
-    <Compile Include="ElasticClient-Index.cs" />
-    <Compile Include="ElasticClient.cs" />
-    <Compile Include="Extensions\Extensions.cs" />
-    <Compile Include="DSL\Descriptors\Query\IQuery.cs" />
-    <Compile Include="DSL\Descriptors\Query\MatchAll.cs" />
-    <Compile Include="DSL\Descriptors\Query\Prefix.cs" />
-    <Compile Include="Enums\TermVectorOption.cs" />
-    <Compile Include="Enums\FieldIndexOption.cs" />
-    <Compile Include="Enums\StoreOption.cs" />
-    <Compile Include="Enums\NumericType.cs" />
-    <Compile Include="Resolvers\Converters\FacetConverter.cs" />
-    <Compile Include="Resolvers\Converters\TermConverter.cs" />
-    <Compile Include="Resolvers\Converters\UnixDateTimeConverter.cs" />
-    <Compile Include="Resolvers\Converters\YesNoBoolConverter.cs" />
-    <Compile Include="Resolvers\PathResolver.cs" />
-    <Compile Include="Resolvers\IndexNameResolver.cs" />
-    <Compile Include="Resolvers\IdResolver.cs" />
-    <Compile Include="Resolvers\ExpressionVisitor.cs" />
-    <Compile Include="Resolvers\Inflector.cs" />
-    <Compile Include="Resolvers\PropertyNameResolver.cs" />
-    <Compile Include="DSL\Descriptors\Query\QueryStringDescriptor.cs" />
-    <Compile Include="DSL\Descriptors\Query\Term.cs" />
-    <Compile Include="DSL\Descriptors\Query\Wildcard.cs" />
-    <Compile Include="ElasticClient-Search.cs" />
-    <Compile Include="Resolvers\ElasticSearchJsonResolver.cs" />
-    <Compile Include="Enums\Consistency.cs" />
-    <Compile Include="Enums\FacetTypes.cs" />
-    <Compile Include="Enums\Replication.cs" />
-    <Compile Include="Enums\VersionType.cs" />
-    <Compile Include="Exception\ElasticSearchException.cs" />
-    <Compile Include="Extensions\DateExtensions.cs" />
-    <Compile Include="Domain\Connection\IConnection.cs" />
-    <Compile Include="Domain\Connection\IConnectionSettings.cs" />
-    <Compile Include="Enums\FieldType.cs" />
-    <Compile Include="Enums\NamingConvention.cs" />
-    <Compile Include="Properties\AssemblyInfo.cs" />
-    <Compile Include="Resolvers\TypeNameResolver.cs" />
-    <Compile Include="Resolvers\Writers\TypeMappingWriter.cs" />
-    <Compile Include="Domain\Analysis\TokenFilter\PatternReplaceTokenFilter.cs" />
-    <Compile Include="Domain\Analysis\Analyzers\StandardAnalyzer.cs" />
-    <Compile Include="Domain\Analysis\TokenFilter\StopTokenFilter.cs" />
-    <Compile Include="Domain\Analysis\TokenFilter\WordDelimiterTokenFilter.cs" />
-  </ItemGroup>
-  <ItemGroup>
-    <BootstrapperPackage Include="Microsoft.Net.Client.3.5">
-      <Visible>False</Visible>
-      <ProductName>.NET Framework 3.5 SP1 Client Profile</ProductName>
-      <Install>false</Install>
-    </BootstrapperPackage>
-    <BootstrapperPackage Include="Microsoft.Net.Framework.3.5.SP1">
-      <Visible>False</Visible>
-      <ProductName>.NET Framework 3.5 SP1</ProductName>
-      <Install>true</Install>
-    </BootstrapperPackage>
-    <BootstrapperPackage Include="Microsoft.Windows.Installer.3.1">
-      <Visible>False</Visible>
-      <ProductName>Windows Installer 3.1</ProductName>
-      <Install>true</Install>
-    </BootstrapperPackage>
-  </ItemGroup>
-  <ItemGroup />
-  <ItemGroup>
-    <None Include="packages.config" />
-  </ItemGroup>
-  <Import Project="$(MSBuildToolsPath)\Microsoft.CSharp.targets" />
-  <Import Project="$(MSBuildBinPath)\Microsoft.CSharp.targets" />
-=======
-﻿<?xml version="1.0" encoding="utf-8"?>
-<Project ToolsVersion="4.0" DefaultTargets="Build" xmlns="http://schemas.microsoft.com/developer/msbuild/2003">
-  <PropertyGroup>
-    <Configuration Condition=" '$(Configuration)' == '' ">Debug</Configuration>
-    <Platform Condition=" '$(Platform)' == '' ">AnyCPU</Platform>
-    <ProductVersion>9.0.21022</ProductVersion>
-    <SchemaVersion>2.0</SchemaVersion>
-    <ProjectGuid>{072BA7DA-7B60-407D-8B6E-95E3186BE70C}</ProjectGuid>
-    <OutputType>Library</OutputType>
-    <AppDesignerFolder>Properties</AppDesignerFolder>
-    <RootNamespace>Nest</RootNamespace>
-    <AssemblyName>Nest</AssemblyName>
-    <FileAlignment>512</FileAlignment>
-    <FileUpgradeFlags>
-    </FileUpgradeFlags>
-    <OldToolsVersion>3.5</OldToolsVersion>
-    <UpgradeBackupLocation />
-    <PublishUrl>publish\</PublishUrl>
-    <Install>true</Install>
-    <InstallFrom>Disk</InstallFrom>
-    <UpdateEnabled>false</UpdateEnabled>
-    <UpdateMode>Foreground</UpdateMode>
-    <UpdateInterval>7</UpdateInterval>
-    <UpdateIntervalUnits>Days</UpdateIntervalUnits>
-    <UpdatePeriodically>false</UpdatePeriodically>
-    <UpdateRequired>false</UpdateRequired>
-    <MapFileExtensions>true</MapFileExtensions>
-    <ApplicationRevision>0</ApplicationRevision>
-    <ApplicationVersion>1.0.0.%2a</ApplicationVersion>
-    <IsWebBootstrapper>false</IsWebBootstrapper>
-    <UseApplicationTrust>false</UseApplicationTrust>
-    <BootstrapperEnabled>true</BootstrapperEnabled>
-  </PropertyGroup>
-  <PropertyGroup Condition=" '$(Configuration)|$(Platform)' == 'Debug|AnyCPU' ">
-    <DebugSymbols>True</DebugSymbols>
-    <DebugType>full</DebugType>
-    <Optimize>False</Optimize>
-    <OutputPath>bin\Debug\</OutputPath>
-    <DefineConstants>DEBUG;TRACE</DefineConstants>
-    <ErrorReport>prompt</ErrorReport>
-    <WarningLevel>4</WarningLevel>
-    <CodeAnalysisRuleSet>BasicCorrectnessRules.ruleset</CodeAnalysisRuleSet>
-    <PlatformTarget>AnyCPU</PlatformTarget>
-    <DocumentationFile>bin\Debug\Nest.XML</DocumentationFile>
-  </PropertyGroup>
-  <PropertyGroup Condition=" '$(Configuration)|$(Platform)' == 'Release|AnyCPU' ">
-    <DebugType>pdbonly</DebugType>
-    <Optimize>True</Optimize>
-    <OutputPath>bin\Release\</OutputPath>
-    <DefineConstants>TRACE</DefineConstants>
-    <ErrorReport>prompt</ErrorReport>
-    <WarningLevel>4</WarningLevel>
-    <CodeAnalysisRuleSet>AllRules.ruleset</CodeAnalysisRuleSet>
-    <DocumentationFile>bin\Release\Nest.XML</DocumentationFile>
-  </PropertyGroup>
-  <ItemGroup>
-    <Reference Include="Microsoft.CSharp" />
-    <Reference Include="System" />
-    <Reference Include="System.Core">
-      <RequiredTargetFramework>3.5</RequiredTargetFramework>
-    </Reference>
-    <Reference Include="Newtonsoft.Json, Version=4.5.0.0, Culture=neutral, PublicKeyToken=30ad4fe6b2a6aeed">
-      <HintPath>..\..\dep\Newtonsoft.Json.4.5.10\lib\net40\Newtonsoft.Json.dll</HintPath>
-    </Reference>
-    <Reference Include="System.Configuration" />
-  </ItemGroup>
-  <ItemGroup>
-    <Compile Include="Domain\CovariantDictionary.cs" />
-    <Compile Include="Domain\Responses\BulkCreateResponseItem.cs" />
-    <Compile Include="Domain\Responses\BulkDeleteResponseItem.cs" />
-    <Compile Include="Domain\Responses\BulkIndexResponseItem.cs" />
-    <Compile Include="Domain\Responses\BulkOperationResponseItem.cs" />
-    <Compile Include="Domain\Responses\MultiSearchResponse.cs" />
-    <Compile Include="Domain\Responses\IBulkResponse.cs" />
-    <Compile Include="Domain\Settings\SimilaritySettings.cs" />
-    <Compile Include="DSL\PartialFieldDescriptor.cs" />
-    <Compile Include="ElasticClient-MultiSearch.cs" />
-    <Compile Include="Domain\Mapping\Types\TemplateMapping.cs" />
-    <Compile Include="Domain\Responses\TemplateResponse.cs" />
-    <Compile Include="DSL\MultiSearchDescriptor.cs" />
-    <Compile Include="DSL\TemplateMappingDescriptor.cs" />
-    <Compile Include="ElasticClient-Template.cs" />
-    <Compile Include="Domain\Bulk\BaseBulkOperation.cs" />
-    <Compile Include="DSL\BulkCreateDescriptor.cs" />
-    <Compile Include="DSL\BulkDescriptor.cs" />
-    <Compile Include="DSL\BulkIndexDescriptor.cs" />
-    <Compile Include="DSL\BulkDeleteDescriptor.cs" />
-    <Compile Include="DSL\Query\IMultiTermQuery.cs" />
-    <Compile Include="ElasticClient-DeleteById.cs" />
-    <Compile Include="ElasticClient-DeleteByQuery.cs" />
-    <Compile Include="ElasticClient-DeleteMany.cs" />
-    <Compile Include="Domain\Analysis\Analyzers\Language.cs" />
-    <Compile Include="Domain\Analysis\Analyzers\LanguageAnalyzer.cs" />
-    <Compile Include="Domain\Analysis\Analyzers\KeywordAnalyzer.cs" />
-    <Compile Include="Domain\Analysis\Analyzers\PatternAnalyzer.cs" />
-    <Compile Include="Domain\Analysis\Analyzers\StopAnalyzer.cs" />
-    <Compile Include="Domain\Analysis\Analyzers\WhitespaceAnalyzer.cs" />
-    <Compile Include="Domain\Analysis\Analyzers\SimpleAnalyzer.cs" />
-    <Compile Include="Domain\Analysis\CharFilter\CharFilterBase.cs" />
-    <Compile Include="Domain\Analysis\CharFilter\HtmlStripCharFilter.cs" />
-    <Compile Include="Domain\Analysis\CharFilter\MappingCharFilter.cs" />
-    <Compile Include="Domain\Analysis\IAnalysisSetting.cs" />
-    <Compile Include="Domain\Analysis\TokenFilter\AsciiFoldingTokenFilter.cs" />
-    <Compile Include="Domain\Analysis\TokenFilter\CompoundWordTokenFilter.cs" />
-    <Compile Include="Domain\Analysis\TokenFilter\TrimTokenFilter.cs" />
-    <Compile Include="Domain\Analysis\TokenFilter\UniqueTokenFilter.cs" />
-    <Compile Include="Domain\Analysis\TokenFilter\TruncateTokenFilter.cs" />
-    <Compile Include="Domain\Analysis\TokenFilter\ElisionTokenFilter.cs" />
-    <Compile Include="Domain\Analysis\TokenFilter\ReverseTokenFilter.cs" />
-    <Compile Include="Domain\Analysis\TokenFilter\DictionaryDecompounderTokenFilter.cs" />
-    <Compile Include="Domain\Analysis\TokenFilter\HyphenationDecompounderTokenFilter.cs" />
-    <Compile Include="Domain\Analysis\TokenFilter\PhoneticTokenFilter.cs" />
-    <Compile Include="Domain\Analysis\TokenFilter\SnowballTokenFilter.cs" />
-    <Compile Include="Domain\Analysis\TokenFilter\KStemTokenFilter.cs" />
-    <Compile Include="Domain\Analysis\TokenFilter\KeywordMarkerTokenFilter.cs" />
-    <Compile Include="Domain\Analysis\TokenFilter\StemmerTokenFilter.cs" />
-    <Compile Include="Domain\Analysis\TokenFilter\PorterStemTokenFilter.cs" />
-    <Compile Include="Domain\Analysis\TokenFilter\LowercaseTokenFilter.cs" />
-    <Compile Include="Domain\Analysis\TokenFilter\LengthTokenFilter.cs" />
-    <Compile Include="Domain\Analysis\TokenFilter\StandardTokenFilter.cs" />
-    <Compile Include="Domain\Analysis\Tokenizer\PathHierarchyTokenizer.cs" />
-    <Compile Include="Domain\Analysis\Tokenizer\UaxEmailUrlTokenizer.cs" />
-    <Compile Include="Domain\Analysis\Tokenizer\PatternTokenizer.cs" />
-    <Compile Include="Domain\Analysis\Tokenizer\WhitespaceTokenizer.cs" />
-    <Compile Include="Domain\Analysis\Tokenizer\StandardTokenizer.cs" />
-    <Compile Include="Domain\Analysis\Tokenizer\NGramTokenizer.cs" />
-    <Compile Include="Domain\Analysis\Tokenizer\LowercaseTokenizer.cs" />
-    <Compile Include="Domain\Analysis\Tokenizer\LetterTokenizer.cs" />
-    <Compile Include="Domain\Analysis\Tokenizer\EdgeNGramTokenizer.cs" />
-    <Compile Include="Domain\Analysis\Tokenizer\KeywordTokenizer.cs" />
-    <Compile Include="Domain\Analysis\Tokenizer\TokenizerBase.cs" />
-    <Compile Include="Domain\Analysis\TokenFilter\EdgeNgramTokenFilter.cs" />
-    <Compile Include="DSL\AnalysisDescriptor.cs" />
-    <Compile Include="DSL\CreateIndexDescriptor.cs" />
-    <Compile Include="Domain\Analysis\Analyzers\AnalyzerBase.cs" />
-    <Compile Include="ElasticClient-CreateIndex.cs" />
-    <Compile Include="Domain\Parameters\HealthParams.cs" />
-    <Compile Include="Domain\Responses\HealthResponse.cs" />
-    <Compile Include="Domain\Responses\NodeInfoResponse.cs" />
-    <Compile Include="Domain\Responses\NodeStatsResponse.cs" />
-    <Compile Include="Domain\Stats\IndexHealthStats.cs" />
-    <Compile Include="Domain\Stats\NodeInfo.cs" />
-    <Compile Include="Domain\Stats\NodeStats.cs" />
-    <Compile Include="Domain\Stats\ShardHealthStats.cs" />
-    <Compile Include="DSL\MoreLikeThisDescriptor.cs" />
-    <Compile Include="ElasticClient-Health.cs" />
-    <Compile Include="ElasticClient-MoreLikeThis.cs" />
-    <Compile Include="Domain\Mapping\Descriptors\AttachmentMappingDescriptor.cs" />
-    <Compile Include="Domain\Mapping\Descriptors\BooleanMappingDescriptor.cs" />
-    <Compile Include="Domain\Mapping\Descriptors\BinaryMappingDescriptor.cs" />
-    <Compile Include="Domain\Mapping\Descriptors\GenericMappingDescriptor.cs" />
-    <Compile Include="Domain\Mapping\Descriptors\DynamicTemplatesDescriptor.cs" />
-    <Compile Include="Domain\Mapping\Descriptors\SingleMappingDescriptor.cs" />
-    <Compile Include="Domain\Mapping\Descriptors\GeoShapeMappingDescriptor.cs" />
-    <Compile Include="Domain\Mapping\Descriptors\GeoPointMappingDescriptor.cs" />
-    <Compile Include="Domain\Mapping\Descriptors\IPMappingDescriptor.cs" />
-    <Compile Include="Domain\Mapping\Descriptors\MultiFieldMappingDescriptor.cs" />
-    <Compile Include="Domain\Mapping\Descriptors\NestedObjectMappingDescriptor.cs" />
-    <Compile Include="Domain\Mapping\Descriptors\ObjectMappingDescriptor.cs" />
-    <Compile Include="Domain\Mapping\Descriptors\CorePropertiesDescriptor.cs" />
-    <Compile Include="Domain\Mapping\Descriptors\NumberMappingDescriptor.cs" />
-    <Compile Include="Domain\Mapping\Descriptors\DateMappingDescriptor.cs" />
-    <Compile Include="Domain\Mapping\Descriptors\PropertiesDescriptor.cs" />
-    <Compile Include="Domain\Mapping\Descriptors\StringMappingDescriptor.cs" />
-    <Compile Include="Domain\Mapping\SpecialFields\DynamicTemplate.cs" />
-    <Compile Include="Domain\Mapping\Types\BinaryMapping.cs" />
-    <Compile Include="Domain\Mapping\Types\BooleanMapping.cs" />
-    <Compile Include="Domain\Mapping\Types\AttachmentMapping.cs" />
-    <Compile Include="Domain\Mapping\Types\GeoShapeMapping.cs" />
-    <Compile Include="Domain\Mapping\Types\GeoPointMapping.cs" />
-    <Compile Include="Domain\Mapping\Types\IPMapping.cs" />
-    <Compile Include="Domain\Mapping\Types\MultiFieldMapping.cs" />
-    <Compile Include="Domain\Mapping\Types\IElasticCoreType.cs" />
-    <Compile Include="Domain\Mapping\Types\DateMapping.cs" />
-    <Compile Include="Domain\Mapping\Types\NumberMapping.cs" />
-    <Compile Include="Domain\Mapping\Types\StringMapping.cs" />
-    <Compile Include="Domain\Mapping\Types\NestedObjectMapping.cs" />
-    <Compile Include="Domain\Mapping\Types\ObjectMapping.cs" />
-    <Compile Include="ElasticClient-MappingGet.cs" />
-    <Compile Include="ElasticClient-MappingDelete.cs" />
-    <Compile Include="Domain\Hit\MultiGetHit.cs" />
-    <Compile Include="Domain\Mapping\SpecialFields\AnalyzerFieldMapping.cs" />
-    <Compile Include="Domain\Mapping\SpecialFields\AllFieldMapping.cs" />
-    <Compile Include="Domain\Mapping\SpecialFields\BoostFieldMapping.cs" />
-    <Compile Include="Domain\Mapping\SpecialFields\TtlFieldMapping.cs" />
-    <Compile Include="Domain\Mapping\SpecialFields\TimestampFieldMapping.cs" />
-    <Compile Include="Domain\Mapping\SpecialFields\SizeFieldMapping.cs" />
-    <Compile Include="Domain\Mapping\SpecialFields\IndexFieldMapping.cs" />
-    <Compile Include="Domain\Mapping\SpecialFields\RoutingFieldMapping.cs" />
-    <Compile Include="Domain\Mapping\SpecialFields\TypeFieldMapping.cs" />
-    <Compile Include="Domain\Mapping\SpecialFields\SourceFieldMapping.cs" />
-    <Compile Include="Domain\Mapping\Descriptors\RootObjectMappingDescriptor.cs" />
-    <Compile Include="Domain\Responses\MultiGetResponse.cs" />
-    <Compile Include="DSL\MultiGetDescriptor.cs" />
-    <Compile Include="ElasticClient-GetFull.cs" />
-    <Compile Include="Domain\Connection\InMemoryConnection.cs" />
-    <Compile Include="Domain\FieldSelection.cs" />
-    <Compile Include="Domain\Responses\BulkResponse.cs" />
-    <Compile Include="Domain\Responses\GetResponse.cs" />
-    <Compile Include="Domain\Responses\DeleteResponse.cs" />
-    <Compile Include="Domain\Responses\IndexResponse.cs" />
-    <Compile Include="DSL\GetDescriptor.cs" />
-    <Compile Include="ElasticClient-MultiGet.cs" />
-    <Compile Include="Domain\Analysis\TokenFilter\NgramTokenFiler.cs" />
-    <Compile Include="Domain\Analysis\TokenFilter\SynonymTokenFilter.cs" />
-    <Compile Include="ElasticClient-Nodes.cs" />
-    <Compile Include="ElasticClient-Scroll.cs" />
-    <Compile Include="Domain\Hit\ValidationExplanation.cs" />
-    <Compile Include="Domain\Responses\ValidateResponse.cs" />
-    <Compile Include="DSL\RoutingQueryPathDescriptor.cs" />
-    <Compile Include="DSL\ValidateQueryPathDescriptor.cs" />
-    <Compile Include="ElasticClient-Validate.cs" />
-    <Compile Include="DSL\Filter.cs" />
-    <Compile Include="DSL\Query.cs" />
-    <Compile Include="ElasticClient-Bulk.cs" />
-    <Compile Include="Domain\Responses\UpdateResponse.cs" />
-    <Compile Include="DSL\BaseQuery.cs" />
-    <Compile Include="DSL\BaseFilter.cs" />
-    <Compile Include="DSL\IFilterDescriptor.cs" />
-    <Compile Include="DSL\IQueryDescriptor.cs" />
-    <Compile Include="DSL\Query\TermsQueryDescriptor.cs" />
-    <Compile Include="DSL\UpdateDescriptor.cs" />
-    <Compile Include="ElasticClient-Update.cs" />
-    <Compile Include="Domain\Facets\QueryFacet.cs" />
-    <Compile Include="DSL\HighlightDescriptor.cs" />
-    <Compile Include="DSL\HighlightFieldDescriptor.cs" />
-    <Compile Include="DSL\QueryPathDescriptor.cs" />
-    <Compile Include="DSL\Facets\BaseFacetDescriptor.cs" />
-    <Compile Include="DSL\FilterDescriptor.cs" />
-    <Compile Include="DSL\Filter\NestedFilterDescriptor.cs" />
-    <Compile Include="DSL\Filter\RangeFilterDescriptor.cs" />
-    <Compile Include="DSL\Filter\HasChildFilterDescriptor.cs" />
-    <Compile Include="DSL\Filter\GeoPolygonFilter.cs" />
-    <Compile Include="DSL\Filter\GeoDistanceRangeFilterDescriptor.cs" />
-    <Compile Include="DSL\Filter\GeoDistanceFilterDescriptor.cs" />
-    <Compile Include="DSL\Query\BoostingQueryDescriptor.cs" />
-    <Compile Include="DSL\Query\BoolQueryDescriptor.cs" />
-    <Compile Include="DSL\Query\ConstantScoreQueryDescriptor.cs" />
-    <Compile Include="DSL\Query\IndicesQueryDescriptor.cs" />
-    <Compile Include="DSL\Query\NestedQueryDescriptor.cs" />
-    <Compile Include="DSL\Query\TopChildrenQueryDescriptor.cs" />
-    <Compile Include="DSL\Query\SpanNotQueryDescriptor.cs" />
-    <Compile Include="DSL\Query\SpanOrQueryDescriptor.cs" />
-    <Compile Include="DSL\Query\SpanNearQueryDescriptor.cs" />
-    <Compile Include="DSL\Query\SpanFirstQueryDescriptor.cs" />
-    <Compile Include="DSL\Query\SpanQueryDescriptor.cs" />
-    <Compile Include="DSL\Query\ISpanQuery.cs" />
-    <Compile Include="DSL\Query\SpanTerm.cs" />
-    <Compile Include="DSL\Query\MoreLikeThisQueryDescriptor.cs" />
-    <Compile Include="DSL\Query\FuzzyLikeThisDescriptor.cs" />
-    <Compile Include="DSL\Query\FuzzyDateQueryDescriptor.cs" />
-    <Compile Include="DSL\Query\FuzzyNumericQueryDescriptor.cs" />
-    <Compile Include="DSL\Query\FuzzyQueryDescriptor.cs" />
-    <Compile Include="DSL\Query\HasChildQueryDescriptor.cs" />
-    <Compile Include="DSL\Query\RangeQueryDescriptor.cs" />
-    <Compile Include="DSL\Query\TextPhrasePrefixQueryDescriptor.cs" />
-    <Compile Include="DSL\Query\TextPhraseQueryDescriptor.cs" />
-    <Compile Include="DSL\Query\TextQueryDescriptor.cs" />
-    <Compile Include="DSL\Query\CustomBoostFactorQueryDescriptor.cs" />
-    <Compile Include="DSL\Query\CustomScoreQueryDescriptor.cs" />
-    <Compile Include="DSL\Query\DismaxQueryDescriptor.cs" />
-    <Compile Include="DSL\Query\FilteredQueryDescriptor.cs" />
-    <Compile Include="DSL\Query\IdsQuery.cs" />
-    <Compile Include="DSL\SortDescriptor.cs" />
-    <Compile Include="DSL\SortGeoDistanceDescriptor.cs" />
-    <Compile Include="DSL\SortScriptDescriptor.cs" />
-    <Compile Include="Enums\ComparatorType.cs" />
-    <Compile Include="Enums\RewriteMultiTerm.cs" />
-    <Compile Include="Enums\HealthLevel.cs" />
-    <Compile Include="Enums\HealthStatus.cs" />
-    <Compile Include="Enums\NodesInfo.cs" />
-    <Compile Include="Enums\NodeInfoStats.cs" />
-    <Compile Include="Enums\NumberType.cs" />
-    <Compile Include="Enums\GeoTree.cs" />
-    <Compile Include="Enums\NumericIndexOption.cs" />
-    <Compile Include="Enums\IndexOptions.cs" />
-    <Compile Include="Enums\OpType.cs" />
-    <Compile Include="Enums\SearchType.cs" />
-    <Compile Include="Enums\Lang.cs" />
-    <Compile Include="Enums\DateHistogramComparatorType.cs" />
-    <Compile Include="Enums\DistanceUnit.cs" />
-    <Compile Include="Enums\HistogramComparatorType.cs" />
-    <Compile Include="Enums\Occur.cs" />
-    <Compile Include="Enums\SortOrder.cs" />
-    <Compile Include="Enums\TermsStatsComparatorType.cs" />
-    <Compile Include="Enums\TextQueryType.cs" />
-    <Compile Include="Enums\NestedScore.cs" />
-    <Compile Include="Enums\TopChildrenScore.cs" />
-    <Compile Include="Enums\Operator.cs" />
-    <Compile Include="Enums\GeoOptimizeBBox.cs" />
-    <Compile Include="Enums\GeoDistance.cs" />
-    <Compile Include="Enums\GeoUnit.cs" />
-    <Compile Include="DSL\Facets\GeoDistanceFacetDescriptor.cs" />
-    <Compile Include="DSL\Facets\TermsStatsFacetDescriptor.cs" />
-    <Compile Include="DSL\Facets\TermsStatsOrder.cs" />
-    <Compile Include="DSL\Facets\StatisticalFacetDescriptor.cs" />
-    <Compile Include="DSL\Facets\DateRounding.cs" />
-    <Compile Include="DSL\Facets\DateHistogramFacetDescriptor.cs" />
-    <Compile Include="DSL\Facets\DateInterval.cs" />
-    <Compile Include="DSL\Facets\HistogramFacetDescriptor.cs" />
-    <Compile Include="DSL\Facets\Range.cs" />
-    <Compile Include="DSL\Facets\RangeFacetDescriptor.cs" />
-    <Compile Include="DSL\Facets\FacetDescriptorBucket.cs" />
-    <Compile Include="DSL\Facets\TermsOrder.cs" />
-    <Compile Include="DSL\Facets\IFacetDescriptor.cs" />
-    <Compile Include="DSL\Facets\EsRegexFlags.cs" />
-    <Compile Include="DSL\Filter\BoolFilterDescriptor.cs" />
-    <Compile Include="Enums\GeoExecution.cs" />
-    <Compile Include="DSL\Filter\GeoBoundingBoxFilter.cs" />
-    <Compile Include="DSL\Filter\FilterBase.cs" />
-    <Compile Include="DSL\Filter\ScriptFilterDescriptor.cs" />
-    <Compile Include="DSL\Filter\NumericRangeFilterDescriptor.cs" />
-    <Compile Include="DSL\Filter\MissingFilter.cs" />
-    <Compile Include="DSL\Filter\MatchAllFilter.cs" />
-    <Compile Include="Enums\TermsExecution.cs" />
-    <Compile Include="DSL\Filter\TypeFilter.cs" />
-    <Compile Include="DSL\Filter\LimitFilter.cs" />
-    <Compile Include="DSL\Filter\IdsFilter.cs" />
-    <Compile Include="DSL\Filter\ExistsFilter.cs" />
-    <Compile Include="DSL\RawOrFilterDescriptor.cs" />
-    <Compile Include="DSL\RawOrQueryDescriptor.cs" />
-    <Compile Include="DSL\Facets\TermFacetDescriptor.cs" />
-    <Compile Include="ElasticClient-Statics.cs" />
-    <Compile Include="Domain\Facets\FilterFacet.cs" />
-    <Compile Include="Domain\Mapping\ParentTypeMapping.cs" />
-    <Compile Include="Domain\Responses\PercolateResponse.cs" />
-    <Compile Include="Domain\Responses\UnregisterPercolateResponse.cs" />
-    <Compile Include="Domain\Responses\RegisterPercolateResponse.cs" />
-    <Compile Include="DSL\QueryDescriptor.cs" />
-    <Compile Include="DSL\SearchDescriptor.cs" />
-    <Compile Include="ElasticClient-Percolate.cs" />
-    <Compile Include="Domain\Hit\IndexSegment.cs" />
-    <Compile Include="ElasticClient-Segments.cs" />
-    <Compile Include="Domain\Hit\ShardSegmentRouting.cs" />
-    <Compile Include="Domain\Hit\Segment.cs" />
-    <Compile Include="Domain\Hit\ShardsSegment.cs" />
-    <Compile Include="Domain\Responses\BaseResponse.cs" />
-    <Compile Include="Domain\Responses\SegmentsResponse.cs" />
-    <Compile Include="Domain\Responses\IndexExistsResponse.cs" />
-    <Compile Include="ElasticClient-IndexExists.cs" />
-    <Compile Include="Domain\Parameters\StatsParams.cs" />
-    <Compile Include="Domain\Responses\GlobalStatsResponse.cs" />
-    <Compile Include="Domain\Stats\TypeStats.cs" />
-    <Compile Include="Domain\Stats\RefreshStats.cs" />
-    <Compile Include="Domain\Stats\FlushStats.cs" />
-    <Compile Include="Domain\Stats\MergesStats.cs" />
-    <Compile Include="Domain\Stats\SearchStats.cs" />
-    <Compile Include="Domain\Stats\GetStats.cs" />
-    <Compile Include="Domain\Stats\IndexingStats.cs" />
-    <Compile Include="Domain\Stats\StoreStats.cs" />
-    <Compile Include="Domain\Stats\DocStats.cs" />
-    <Compile Include="Domain\Stats\StatsContainer.cs" />
-    <Compile Include="Domain\Stats\GlobalStats.cs" />
-    <Compile Include="Domain\Stats\Stats.cs" />
-    <Compile Include="Domain\Responses\StatsResponse.cs" />
-    <Compile Include="ElasticClient-Stats.cs" />
-    <Compile Include="Domain\Responses\SettingsOperationResponse.cs" />
-    <Compile Include="Domain\Responses\IndexSettingsResponse.cs" />
-    <Compile Include="ElasticClient-MappingIndex.cs" />
-    <Compile Include="ElasticClient-ClearCache.cs" />
-    <Compile Include="Domain\Connection\Connection.cs" />
-    <Compile Include="Domain\Connection\ConnectionError.cs" />
-    <Compile Include="Domain\Connection\ConnectionSettings.cs" />
-    <Compile Include="Domain\Connection\ConnectionState.cs" />
-    <Compile Include="Domain\Connection\ConnectionStatus.cs" />
-    <Compile Include="Domain\Hit\AnalyzeToken.cs" />
-    <Compile Include="Domain\Hit\MultiHit.cs" />
-    <Compile Include="Domain\Mapping\Attributes\ElasticPropertyAttribute.cs" />
-    <Compile Include="Domain\Mapping\Types\IElasticType.cs" />
-    <Compile Include="Domain\Mapping\Attributes\ElasticTypeAttribute.cs" />
-    <Compile Include="Domain\Mapping\Map.cs" />
-    <Compile Include="Domain\Mapping\Types\RootObjectMapping.cs" />
-    <Compile Include="Domain\Mapping\Types\GenericMapping.cs" />
-    <Compile Include="Domain\Mapping\SpecialFields\IdFieldMapping.cs" />
-    <Compile Include="Domain\Parameters\AliasParams.cs" />
-    <Compile Include="Domain\Parameters\AnalyzeParams.cs" />
-    <Compile Include="Domain\Parameters\BaseParameters.cs" />
-    <Compile Include="Domain\Parameters\BulkParameters.cs" />
-    <Compile Include="Domain\Parameters\DeleteByQueryParameters.cs" />
-    <Compile Include="Domain\Parameters\DeleteParameters.cs" />
-    <Compile Include="Domain\Parameters\IndexParameters.cs" />
-    <Compile Include="Domain\Parameters\OptimizeParams.cs" />
-    <Compile Include="Domain\Responses\AnalyzeResponse.cs" />
-    <Compile Include="Domain\Responses\CountResponse.cs" />
-    <Compile Include="Domain\Responses\ElasticSearchVersionInfo.cs" />
-    <Compile Include="Domain\Responses\IndicesOperationResponse.cs" />
-    <Compile Include="Domain\Responses\IndicesResponse.cs" />
-    <Compile Include="Domain\Responses\IndicesShardResponse.cs" />
-    <Compile Include="Domain\Responses\QueryResponse.cs" />
-    <Compile Include="Domain\Analysis\Analyzers\AnalysisSettings.cs" />
-    <Compile Include="Domain\Analysis\Analyzers\CustomAnalyzer.cs" />
-    <Compile Include="Domain\Settings\IndexSettings.cs" />
-    <Compile Include="Domain\Analysis\Analyzers\SnowballAnalyzer.cs" />
-    <Compile Include="ElasticClient-Analyze.cs" />
-    <Compile Include="ElasticClient-Aliases.cs" />
-    <Compile Include="ElasticClient-Optimize.cs" />
-    <Compile Include="ElasticClient-Snapshot.cs" />
-    <Compile Include="ElasticClient-Flush.cs" />
-    <Compile Include="ElasticClient-OpenClose.cs" />
-    <Compile Include="ElasticClient-Refresh.cs" />
-    <Compile Include="Domain\Facets\GeoDistanceFacet.cs" />
-    <Compile Include="Domain\Facets\DateHistogramFacet.cs">
-      <SubType>Code</SubType>
-    </Compile>
-    <Compile Include="Domain\Facets\DateRangeFacet.cs">
-      <SubType>Code</SubType>
-    </Compile>
-    <Compile Include="Domain\Facets\Facet.cs" />
-    <Compile Include="Domain\Facets\FacetItem.cs" />
-    <Compile Include="Domain\Facets\HistogramFacet.cs" />
-    <Compile Include="Domain\Facets\RangeFacet.cs">
-      <SubType>Code</SubType>
-    </Compile>
-    <Compile Include="Domain\Facets\StatisticalFacet.cs">
-      <SubType>Code</SubType>
-    </Compile>
-    <Compile Include="Domain\Facets\TermFacet.cs" />
-    <Compile Include="Domain\Facets\TermStatsFacet.cs">
-      <SubType>Code</SubType>
-    </Compile>
-    <Compile Include="Domain\Hit\Highlight.cs" />
-    <Compile Include="Domain\Hit\Explanation.cs" />
-    <Compile Include="Domain\Hit\ExplanationDetail.cs" />
-    <Compile Include="Domain\Hit\Hit.cs" />
-    <Compile Include="Domain\Hit\HitsMetaData.cs" />
-    <Compile Include="Enums\ClearCacheOptions.cs" />
-    <Compile Include="Enums\StatsInfo.cs" />
-    <Compile Include="Exception\DslException.cs" />
-    <Compile Include="Extensions\SuffixExtensions.cs" />
-    <Compile Include="IElasticClient.cs" />
-    <Compile Include="Properties\InternalsVisibleTo.cs" />
-    <Compile Include="Resolvers\Converters\BulkOperationResponseItemConverter.cs" />
-    <Compile Include="Resolvers\Converters\MultiGetHitConverter.cs" />
-    <Compile Include="Resolvers\Converters\TemplateResponseConverter.cs" />
-    <Compile Include="Resolvers\Converters\DynamicTemplatesConverter.cs" />
-    <Compile Include="Resolvers\Converters\ElasticCoreTypeConverter.cs" />
-    <Compile Include="Resolvers\Converters\ElasticTypeConverter.cs" />
-    <Compile Include="Resolvers\Converters\MultiSearchConverter.cs" />
-    <Compile Include="Resolvers\Converters\GeoDistanceFacetDescriptorConverter.cs" />
-    <Compile Include="Resolvers\Converters\SortGeoDistanceDescriptorConverter.cs" />
-    <Compile Include="Resolvers\Converters\RawOrQueryDescriptorConverter.cs" />
-    <Compile Include="Resolvers\Converters\ShardSegmentConverter.cs" />
-    <Compile Include="Resolvers\Converters\IndexSettingsConverter.cs" />
-    <Compile Include="Domain\Hit\ShardsMetaData.cs" />
-    <Compile Include="ElasticClient-Count.cs" />
-    <Compile Include="Domain\Analysis\TokenFilter\ShingleTokenFilter.cs" />
-    <Compile Include="Domain\Analysis\TokenFilter\TokenFilterBase.cs" />
-    <Compile Include="ElasticClient-Delete.cs" />
-    <Compile Include="ElasticClient-MappingType.cs" />
-    <Compile Include="ElasticClient-Get.cs" />
-    <Compile Include="ElasticClient-Index.cs" />
-    <Compile Include="ElasticClient.cs" />
-    <Compile Include="Extensions\Extensions.cs" />
-    <Compile Include="DSL\Query\IQuery.cs" />
-    <Compile Include="DSL\Query\MatchAll.cs" />
-    <Compile Include="DSL\Query\Prefix.cs" />
-    <Compile Include="Enums\TermVectorOption.cs" />
-    <Compile Include="Enums\FieldIndexOption.cs" />
-    <Compile Include="Enums\StoreOption.cs" />
-    <Compile Include="Enums\NumericType.cs" />
-    <Compile Include="Resolvers\Converters\FacetConverter.cs" />
-    <Compile Include="Resolvers\Converters\TermConverter.cs" />
-    <Compile Include="Resolvers\Converters\UnixDateTimeConverter.cs" />
-    <Compile Include="Resolvers\Converters\YesNoBoolConverter.cs" />
-    <Compile Include="Resolvers\PathResolver.cs" />
-    <Compile Include="Resolvers\IndexNameResolver.cs" />
-    <Compile Include="Resolvers\IdResolver.cs" />
-    <Compile Include="Resolvers\ExpressionVisitor.cs" />
-    <Compile Include="Resolvers\Inflector.cs" />
-    <Compile Include="Resolvers\PropertyNameResolver.cs" />
-    <Compile Include="DSL\Query\QueryStringDescriptor.cs" />
-    <Compile Include="DSL\Query\Term.cs" />
-    <Compile Include="DSL\Query\Wildcard.cs" />
-    <Compile Include="ElasticClient-Search.cs" />
-    <Compile Include="Resolvers\ElasticSearchJsonResolver.cs" />
-    <Compile Include="Enums\Consistency.cs" />
-    <Compile Include="Enums\FacetTypes.cs" />
-    <Compile Include="Enums\Replication.cs" />
-    <Compile Include="Enums\VersionType.cs" />
-    <Compile Include="Exception\ElasticSearchException.cs" />
-    <Compile Include="Extensions\DateExtensions.cs" />
-    <Compile Include="Domain\Connection\IConnection.cs" />
-    <Compile Include="Domain\Connection\IConnectionSettings.cs" />
-    <Compile Include="Enums\FieldType.cs" />
-    <Compile Include="Enums\NamingConvention.cs" />
-    <Compile Include="Properties\AssemblyInfo.cs" />
-    <Compile Include="Resolvers\TypeNameResolver.cs" />
-    <Compile Include="Resolvers\Writers\TypeMappingWriter.cs" />
-    <Compile Include="Domain\Analysis\TokenFilter\PatternReplaceTokenFilter.cs" />
-    <Compile Include="Domain\Analysis\Analyzers\StandardAnalyzer.cs" />
-    <Compile Include="Domain\Analysis\TokenFilter\StopTokenFilter.cs" />
-    <Compile Include="Domain\Analysis\TokenFilter\WordDelimiterTokenFilter.cs" />
-  </ItemGroup>
-  <ItemGroup>
-    <BootstrapperPackage Include="Microsoft.Net.Client.3.5">
-      <Visible>False</Visible>
-      <ProductName>.NET Framework 3.5 SP1 Client Profile</ProductName>
-      <Install>false</Install>
-    </BootstrapperPackage>
-    <BootstrapperPackage Include="Microsoft.Net.Framework.3.5.SP1">
-      <Visible>False</Visible>
-      <ProductName>.NET Framework 3.5 SP1</ProductName>
-      <Install>true</Install>
-    </BootstrapperPackage>
-    <BootstrapperPackage Include="Microsoft.Windows.Installer.3.1">
-      <Visible>False</Visible>
-      <ProductName>Windows Installer 3.1</ProductName>
-      <Install>true</Install>
-    </BootstrapperPackage>
-  </ItemGroup>
-  <ItemGroup />
-  <ItemGroup>
-    <None Include="packages.config" />
-  </ItemGroup>
-  <Import Project="$(MSBuildToolsPath)\Microsoft.CSharp.targets" />
-  <Import Project="$(MSBuildBinPath)\Microsoft.CSharp.targets" />
->>>>>>> b7f79eda
+﻿<?xml version="1.0" encoding="utf-8"?>
+<Project ToolsVersion="4.0" DefaultTargets="Build" xmlns="http://schemas.microsoft.com/developer/msbuild/2003">
+  <PropertyGroup>
+    <Configuration Condition=" '$(Configuration)' == '' ">Debug</Configuration>
+    <Platform Condition=" '$(Platform)' == '' ">AnyCPU</Platform>
+    <ProductVersion>9.0.21022</ProductVersion>
+    <SchemaVersion>2.0</SchemaVersion>
+    <ProjectGuid>{072BA7DA-7B60-407D-8B6E-95E3186BE70C}</ProjectGuid>
+    <OutputType>Library</OutputType>
+    <AppDesignerFolder>Properties</AppDesignerFolder>
+    <RootNamespace>Nest</RootNamespace>
+    <AssemblyName>Nest</AssemblyName>
+    <FileAlignment>512</FileAlignment>
+    <FileUpgradeFlags>
+    </FileUpgradeFlags>
+    <OldToolsVersion>3.5</OldToolsVersion>
+    <UpgradeBackupLocation />
+    <PublishUrl>publish\</PublishUrl>
+    <Install>true</Install>
+    <InstallFrom>Disk</InstallFrom>
+    <UpdateEnabled>false</UpdateEnabled>
+    <UpdateMode>Foreground</UpdateMode>
+    <UpdateInterval>7</UpdateInterval>
+    <UpdateIntervalUnits>Days</UpdateIntervalUnits>
+    <UpdatePeriodically>false</UpdatePeriodically>
+    <UpdateRequired>false</UpdateRequired>
+    <MapFileExtensions>true</MapFileExtensions>
+    <ApplicationRevision>0</ApplicationRevision>
+    <ApplicationVersion>1.0.0.%2a</ApplicationVersion>
+    <IsWebBootstrapper>false</IsWebBootstrapper>
+    <UseApplicationTrust>false</UseApplicationTrust>
+    <BootstrapperEnabled>true</BootstrapperEnabled>
+  </PropertyGroup>
+  <PropertyGroup Condition=" '$(Configuration)|$(Platform)' == 'Debug|AnyCPU' ">
+    <DebugSymbols>True</DebugSymbols>
+    <DebugType>full</DebugType>
+    <Optimize>False</Optimize>
+    <OutputPath>bin\Debug\</OutputPath>
+    <DefineConstants>DEBUG;TRACE</DefineConstants>
+    <ErrorReport>prompt</ErrorReport>
+    <WarningLevel>4</WarningLevel>
+    <CodeAnalysisRuleSet>BasicCorrectnessRules.ruleset</CodeAnalysisRuleSet>
+    <PlatformTarget>AnyCPU</PlatformTarget>
+    <DocumentationFile>bin\Debug\Nest.XML</DocumentationFile>
+  </PropertyGroup>
+  <PropertyGroup Condition=" '$(Configuration)|$(Platform)' == 'Release|AnyCPU' ">
+    <DebugType>pdbonly</DebugType>
+    <Optimize>True</Optimize>
+    <OutputPath>bin\Release\</OutputPath>
+    <DefineConstants>TRACE</DefineConstants>
+    <ErrorReport>prompt</ErrorReport>
+    <WarningLevel>4</WarningLevel>
+    <CodeAnalysisRuleSet>AllRules.ruleset</CodeAnalysisRuleSet>
+    <DocumentationFile>bin\Release\Nest.XML</DocumentationFile>
+  </PropertyGroup>
+  <ItemGroup>
+    <Reference Include="Microsoft.CSharp" />
+    <Reference Include="System" />
+    <Reference Include="System.Core">
+      <RequiredTargetFramework>3.5</RequiredTargetFramework>
+    </Reference>
+    <Reference Include="Newtonsoft.Json, Version=4.5.0.0, Culture=neutral, PublicKeyToken=30ad4fe6b2a6aeed">
+      <HintPath>..\..\dep\Newtonsoft.Json.4.5.10\lib\net40\Newtonsoft.Json.dll</HintPath>
+    </Reference>
+    <Reference Include="System.Configuration" />
+  </ItemGroup>
+  <ItemGroup>
+    <Compile Include="Domain\Mapping\Types\WarmerMappingWrapper.cs" />
+    <Compile Include="Domain\Mapping\Types\WarmerMapping.cs" />
+    <Compile Include="Domain\Responses\WarmerResponse.cs">
+      <SubType>Code</SubType>
+    </Compile>
+    <Compile Include="ElasticClient-Warmers.cs" />
+    <Compile Include="Domain\CovariantDictionary.cs" />
+    <Compile Include="Domain\Responses\BulkCreateResponseItem.cs" />
+    <Compile Include="Domain\Responses\BulkDeleteResponseItem.cs" />
+    <Compile Include="Domain\Responses\BulkIndexResponseItem.cs" />
+    <Compile Include="Domain\Responses\BulkOperationResponseItem.cs" />
+    <Compile Include="Domain\Responses\MultiSearchResponse.cs" />
+    <Compile Include="Domain\Responses\IBulkResponse.cs" />
+    <Compile Include="Domain\Settings\SimilaritySettings.cs" />
+    <Compile Include="DSL\PartialFieldDescriptor.cs" />
+    <Compile Include="ElasticClient-MultiSearch.cs" />
+    <Compile Include="Domain\Mapping\Types\TemplateMapping.cs" />
+    <Compile Include="Domain\Responses\TemplateResponse.cs" />
+    <Compile Include="DSL\MultiSearchDescriptor.cs" />
+    <Compile Include="DSL\TemplateMappingDescriptor.cs" />
+    <Compile Include="ElasticClient-Template.cs" />
+    <Compile Include="Domain\Bulk\BaseBulkOperation.cs" />
+    <Compile Include="DSL\BulkCreateDescriptor.cs" />
+    <Compile Include="DSL\BulkDescriptor.cs" />
+    <Compile Include="DSL\BulkIndexDescriptor.cs" />
+    <Compile Include="DSL\BulkDeleteDescriptor.cs" />
+    <Compile Include="DSL\Query\IMultiTermQuery.cs" />
+    <Compile Include="ElasticClient-DeleteById.cs" />
+    <Compile Include="ElasticClient-DeleteByQuery.cs" />
+    <Compile Include="ElasticClient-DeleteMany.cs" />
+    <Compile Include="Domain\Analysis\Analyzers\Language.cs" />
+    <Compile Include="Domain\Analysis\Analyzers\LanguageAnalyzer.cs" />
+    <Compile Include="Domain\Analysis\Analyzers\KeywordAnalyzer.cs" />
+    <Compile Include="Domain\Analysis\Analyzers\PatternAnalyzer.cs" />
+    <Compile Include="Domain\Analysis\Analyzers\StopAnalyzer.cs" />
+    <Compile Include="Domain\Analysis\Analyzers\WhitespaceAnalyzer.cs" />
+    <Compile Include="Domain\Analysis\Analyzers\SimpleAnalyzer.cs" />
+    <Compile Include="Domain\Analysis\CharFilter\CharFilterBase.cs" />
+    <Compile Include="Domain\Analysis\CharFilter\HtmlStripCharFilter.cs" />
+    <Compile Include="Domain\Analysis\CharFilter\MappingCharFilter.cs" />
+    <Compile Include="Domain\Analysis\IAnalysisSetting.cs" />
+    <Compile Include="Domain\Analysis\TokenFilter\AsciiFoldingTokenFilter.cs" />
+    <Compile Include="Domain\Analysis\TokenFilter\CompoundWordTokenFilter.cs" />
+    <Compile Include="Domain\Analysis\TokenFilter\TrimTokenFilter.cs" />
+    <Compile Include="Domain\Analysis\TokenFilter\UniqueTokenFilter.cs" />
+    <Compile Include="Domain\Analysis\TokenFilter\TruncateTokenFilter.cs" />
+    <Compile Include="Domain\Analysis\TokenFilter\ElisionTokenFilter.cs" />
+    <Compile Include="Domain\Analysis\TokenFilter\ReverseTokenFilter.cs" />
+    <Compile Include="Domain\Analysis\TokenFilter\DictionaryDecompounderTokenFilter.cs" />
+    <Compile Include="Domain\Analysis\TokenFilter\HyphenationDecompounderTokenFilter.cs" />
+    <Compile Include="Domain\Analysis\TokenFilter\PhoneticTokenFilter.cs" />
+    <Compile Include="Domain\Analysis\TokenFilter\SnowballTokenFilter.cs" />
+    <Compile Include="Domain\Analysis\TokenFilter\KStemTokenFilter.cs" />
+    <Compile Include="Domain\Analysis\TokenFilter\KeywordMarkerTokenFilter.cs" />
+    <Compile Include="Domain\Analysis\TokenFilter\StemmerTokenFilter.cs" />
+    <Compile Include="Domain\Analysis\TokenFilter\PorterStemTokenFilter.cs" />
+    <Compile Include="Domain\Analysis\TokenFilter\LowercaseTokenFilter.cs" />
+    <Compile Include="Domain\Analysis\TokenFilter\LengthTokenFilter.cs" />
+    <Compile Include="Domain\Analysis\TokenFilter\StandardTokenFilter.cs" />
+    <Compile Include="Domain\Analysis\Tokenizer\PathHierarchyTokenizer.cs" />
+    <Compile Include="Domain\Analysis\Tokenizer\UaxEmailUrlTokenizer.cs" />
+    <Compile Include="Domain\Analysis\Tokenizer\PatternTokenizer.cs" />
+    <Compile Include="Domain\Analysis\Tokenizer\WhitespaceTokenizer.cs" />
+    <Compile Include="Domain\Analysis\Tokenizer\StandardTokenizer.cs" />
+    <Compile Include="Domain\Analysis\Tokenizer\NGramTokenizer.cs" />
+    <Compile Include="Domain\Analysis\Tokenizer\LowercaseTokenizer.cs" />
+    <Compile Include="Domain\Analysis\Tokenizer\LetterTokenizer.cs" />
+    <Compile Include="Domain\Analysis\Tokenizer\EdgeNGramTokenizer.cs" />
+    <Compile Include="Domain\Analysis\Tokenizer\KeywordTokenizer.cs" />
+    <Compile Include="Domain\Analysis\Tokenizer\TokenizerBase.cs" />
+    <Compile Include="Domain\Analysis\TokenFilter\EdgeNgramTokenFilter.cs" />
+    <Compile Include="DSL\AnalysisDescriptor.cs" />
+    <Compile Include="DSL\CreateIndexDescriptor.cs" />
+    <Compile Include="Domain\Analysis\Analyzers\AnalyzerBase.cs" />
+    <Compile Include="ElasticClient-CreateIndex.cs" />
+    <Compile Include="Domain\Parameters\HealthParams.cs" />
+    <Compile Include="Domain\Responses\HealthResponse.cs" />
+    <Compile Include="Domain\Responses\NodeInfoResponse.cs" />
+    <Compile Include="Domain\Responses\NodeStatsResponse.cs" />
+    <Compile Include="Domain\Stats\IndexHealthStats.cs" />
+    <Compile Include="Domain\Stats\NodeInfo.cs" />
+    <Compile Include="Domain\Stats\NodeStats.cs" />
+    <Compile Include="Domain\Stats\ShardHealthStats.cs" />
+    <Compile Include="DSL\MoreLikeThisDescriptor.cs" />
+    <Compile Include="ElasticClient-Health.cs" />
+    <Compile Include="ElasticClient-MoreLikeThis.cs" />
+    <Compile Include="Domain\Mapping\Descriptors\AttachmentMappingDescriptor.cs" />
+    <Compile Include="Domain\Mapping\Descriptors\BooleanMappingDescriptor.cs" />
+    <Compile Include="Domain\Mapping\Descriptors\BinaryMappingDescriptor.cs" />
+    <Compile Include="Domain\Mapping\Descriptors\GenericMappingDescriptor.cs" />
+    <Compile Include="Domain\Mapping\Descriptors\DynamicTemplatesDescriptor.cs" />
+    <Compile Include="Domain\Mapping\Descriptors\SingleMappingDescriptor.cs" />
+    <Compile Include="Domain\Mapping\Descriptors\GeoShapeMappingDescriptor.cs" />
+    <Compile Include="Domain\Mapping\Descriptors\GeoPointMappingDescriptor.cs" />
+    <Compile Include="Domain\Mapping\Descriptors\IPMappingDescriptor.cs" />
+    <Compile Include="Domain\Mapping\Descriptors\MultiFieldMappingDescriptor.cs" />
+    <Compile Include="Domain\Mapping\Descriptors\NestedObjectMappingDescriptor.cs" />
+    <Compile Include="Domain\Mapping\Descriptors\ObjectMappingDescriptor.cs" />
+    <Compile Include="Domain\Mapping\Descriptors\CorePropertiesDescriptor.cs" />
+    <Compile Include="Domain\Mapping\Descriptors\NumberMappingDescriptor.cs" />
+    <Compile Include="Domain\Mapping\Descriptors\DateMappingDescriptor.cs" />
+    <Compile Include="Domain\Mapping\Descriptors\PropertiesDescriptor.cs" />
+    <Compile Include="Domain\Mapping\Descriptors\StringMappingDescriptor.cs" />
+    <Compile Include="Domain\Mapping\SpecialFields\DynamicTemplate.cs" />
+    <Compile Include="Domain\Mapping\Types\BinaryMapping.cs" />
+    <Compile Include="Domain\Mapping\Types\BooleanMapping.cs" />
+    <Compile Include="Domain\Mapping\Types\AttachmentMapping.cs" />
+    <Compile Include="Domain\Mapping\Types\GeoShapeMapping.cs" />
+    <Compile Include="Domain\Mapping\Types\GeoPointMapping.cs" />
+    <Compile Include="Domain\Mapping\Types\IPMapping.cs" />
+    <Compile Include="Domain\Mapping\Types\MultiFieldMapping.cs" />
+    <Compile Include="Domain\Mapping\Types\IElasticCoreType.cs" />
+    <Compile Include="Domain\Mapping\Types\DateMapping.cs" />
+    <Compile Include="Domain\Mapping\Types\NumberMapping.cs" />
+    <Compile Include="Domain\Mapping\Types\StringMapping.cs" />
+    <Compile Include="Domain\Mapping\Types\NestedObjectMapping.cs" />
+    <Compile Include="Domain\Mapping\Types\ObjectMapping.cs" />
+    <Compile Include="ElasticClient-MappingGet.cs" />
+    <Compile Include="ElasticClient-MappingDelete.cs" />
+    <Compile Include="Domain\Hit\MultiGetHit.cs" />
+    <Compile Include="Domain\Mapping\SpecialFields\AnalyzerFieldMapping.cs" />
+    <Compile Include="Domain\Mapping\SpecialFields\AllFieldMapping.cs" />
+    <Compile Include="Domain\Mapping\SpecialFields\BoostFieldMapping.cs" />
+    <Compile Include="Domain\Mapping\SpecialFields\TtlFieldMapping.cs" />
+    <Compile Include="Domain\Mapping\SpecialFields\TimestampFieldMapping.cs" />
+    <Compile Include="Domain\Mapping\SpecialFields\SizeFieldMapping.cs" />
+    <Compile Include="Domain\Mapping\SpecialFields\IndexFieldMapping.cs" />
+    <Compile Include="Domain\Mapping\SpecialFields\RoutingFieldMapping.cs" />
+    <Compile Include="Domain\Mapping\SpecialFields\TypeFieldMapping.cs" />
+    <Compile Include="Domain\Mapping\SpecialFields\SourceFieldMapping.cs" />
+    <Compile Include="Domain\Mapping\Descriptors\RootObjectMappingDescriptor.cs" />
+    <Compile Include="Domain\Responses\MultiGetResponse.cs" />
+    <Compile Include="DSL\MultiGetDescriptor.cs" />
+    <Compile Include="ElasticClient-GetFull.cs" />
+    <Compile Include="Domain\Connection\InMemoryConnection.cs" />
+    <Compile Include="Domain\FieldSelection.cs" />
+    <Compile Include="Domain\Responses\BulkResponse.cs" />
+    <Compile Include="Domain\Responses\GetResponse.cs" />
+    <Compile Include="Domain\Responses\DeleteResponse.cs" />
+    <Compile Include="Domain\Responses\IndexResponse.cs" />
+    <Compile Include="DSL\GetDescriptor.cs" />
+    <Compile Include="ElasticClient-MultiGet.cs" />
+    <Compile Include="Domain\Analysis\TokenFilter\NgramTokenFiler.cs" />
+    <Compile Include="Domain\Analysis\TokenFilter\SynonymTokenFilter.cs" />
+    <Compile Include="ElasticClient-Nodes.cs" />
+    <Compile Include="ElasticClient-Scroll.cs" />
+    <Compile Include="Domain\Hit\ValidationExplanation.cs" />
+    <Compile Include="Domain\Responses\ValidateResponse.cs" />
+    <Compile Include="DSL\RoutingQueryPathDescriptor.cs" />
+    <Compile Include="DSL\ValidateQueryPathDescriptor.cs" />
+    <Compile Include="ElasticClient-Validate.cs" />
+    <Compile Include="DSL\Filter.cs" />
+    <Compile Include="DSL\Query.cs" />
+    <Compile Include="ElasticClient-Bulk.cs" />
+    <Compile Include="Domain\Responses\UpdateResponse.cs" />
+    <Compile Include="DSL\BaseQuery.cs" />
+    <Compile Include="DSL\BaseFilter.cs" />
+    <Compile Include="DSL\IFilterDescriptor.cs" />
+    <Compile Include="DSL\IQueryDescriptor.cs" />
+    <Compile Include="DSL\Query\TermsQueryDescriptor.cs" />
+    <Compile Include="DSL\UpdateDescriptor.cs" />
+    <Compile Include="ElasticClient-Update.cs" />
+    <Compile Include="Domain\Facets\QueryFacet.cs" />
+    <Compile Include="DSL\HighlightDescriptor.cs" />
+    <Compile Include="DSL\HighlightFieldDescriptor.cs" />
+    <Compile Include="DSL\QueryPathDescriptor.cs" />
+    <Compile Include="DSL\Facets\BaseFacetDescriptor.cs" />
+    <Compile Include="DSL\FilterDescriptor.cs" />
+    <Compile Include="DSL\Filter\NestedFilterDescriptor.cs" />
+    <Compile Include="DSL\Filter\RangeFilterDescriptor.cs" />
+    <Compile Include="DSL\Filter\HasChildFilterDescriptor.cs" />
+    <Compile Include="DSL\Filter\GeoPolygonFilter.cs" />
+    <Compile Include="DSL\Filter\GeoDistanceRangeFilterDescriptor.cs" />
+    <Compile Include="DSL\Filter\GeoDistanceFilterDescriptor.cs" />
+    <Compile Include="DSL\Query\BoostingQueryDescriptor.cs" />
+    <Compile Include="DSL\Query\BoolQueryDescriptor.cs" />
+    <Compile Include="DSL\Query\ConstantScoreQueryDescriptor.cs" />
+    <Compile Include="DSL\Query\IndicesQueryDescriptor.cs" />
+    <Compile Include="DSL\Query\NestedQueryDescriptor.cs" />
+    <Compile Include="DSL\Query\TopChildrenQueryDescriptor.cs" />
+    <Compile Include="DSL\Query\SpanNotQueryDescriptor.cs" />
+    <Compile Include="DSL\Query\SpanOrQueryDescriptor.cs" />
+    <Compile Include="DSL\Query\SpanNearQueryDescriptor.cs" />
+    <Compile Include="DSL\Query\SpanFirstQueryDescriptor.cs" />
+    <Compile Include="DSL\Query\SpanQueryDescriptor.cs" />
+    <Compile Include="DSL\Query\ISpanQuery.cs" />
+    <Compile Include="DSL\Query\SpanTerm.cs" />
+    <Compile Include="DSL\Query\MoreLikeThisQueryDescriptor.cs" />
+    <Compile Include="DSL\Query\FuzzyLikeThisDescriptor.cs" />
+    <Compile Include="DSL\Query\FuzzyDateQueryDescriptor.cs" />
+    <Compile Include="DSL\Query\FuzzyNumericQueryDescriptor.cs" />
+    <Compile Include="DSL\Query\FuzzyQueryDescriptor.cs" />
+    <Compile Include="DSL\Query\HasChildQueryDescriptor.cs" />
+    <Compile Include="DSL\Query\RangeQueryDescriptor.cs" />
+    <Compile Include="DSL\Query\TextPhrasePrefixQueryDescriptor.cs" />
+    <Compile Include="DSL\Query\TextPhraseQueryDescriptor.cs" />
+    <Compile Include="DSL\Query\TextQueryDescriptor.cs" />
+    <Compile Include="DSL\Query\CustomBoostFactorQueryDescriptor.cs" />
+    <Compile Include="DSL\Query\CustomScoreQueryDescriptor.cs" />
+    <Compile Include="DSL\Query\DismaxQueryDescriptor.cs" />
+    <Compile Include="DSL\Query\FilteredQueryDescriptor.cs" />
+    <Compile Include="DSL\Query\IdsQuery.cs" />
+    <Compile Include="DSL\SortDescriptor.cs" />
+    <Compile Include="DSL\SortGeoDistanceDescriptor.cs" />
+    <Compile Include="DSL\SortScriptDescriptor.cs" />
+    <Compile Include="Enums\ComparatorType.cs" />
+    <Compile Include="Enums\RewriteMultiTerm.cs" />
+    <Compile Include="Enums\HealthLevel.cs" />
+    <Compile Include="Enums\HealthStatus.cs" />
+    <Compile Include="Enums\NodesInfo.cs" />
+    <Compile Include="Enums\NodeInfoStats.cs" />
+    <Compile Include="Enums\NumberType.cs" />
+    <Compile Include="Enums\GeoTree.cs" />
+    <Compile Include="Enums\NumericIndexOption.cs" />
+    <Compile Include="Enums\IndexOptions.cs" />
+    <Compile Include="Enums\OpType.cs" />
+    <Compile Include="Enums\SearchType.cs" />
+    <Compile Include="Enums\Lang.cs" />
+    <Compile Include="Enums\DateHistogramComparatorType.cs" />
+    <Compile Include="Enums\DistanceUnit.cs" />
+    <Compile Include="Enums\HistogramComparatorType.cs" />
+    <Compile Include="Enums\Occur.cs" />
+    <Compile Include="Enums\SortOrder.cs" />
+    <Compile Include="Enums\TermsStatsComparatorType.cs" />
+    <Compile Include="Enums\TextQueryType.cs" />
+    <Compile Include="Enums\NestedScore.cs" />
+    <Compile Include="Enums\TopChildrenScore.cs" />
+    <Compile Include="Enums\Operator.cs" />
+    <Compile Include="Enums\GeoOptimizeBBox.cs" />
+    <Compile Include="Enums\GeoDistance.cs" />
+    <Compile Include="Enums\GeoUnit.cs" />
+    <Compile Include="DSL\Facets\GeoDistanceFacetDescriptor.cs" />
+    <Compile Include="DSL\Facets\TermsStatsFacetDescriptor.cs" />
+    <Compile Include="DSL\Facets\TermsStatsOrder.cs" />
+    <Compile Include="DSL\Facets\StatisticalFacetDescriptor.cs" />
+    <Compile Include="DSL\Facets\DateRounding.cs" />
+    <Compile Include="DSL\Facets\DateHistogramFacetDescriptor.cs" />
+    <Compile Include="DSL\Facets\DateInterval.cs" />
+    <Compile Include="DSL\Facets\HistogramFacetDescriptor.cs" />
+    <Compile Include="DSL\Facets\Range.cs" />
+    <Compile Include="DSL\Facets\RangeFacetDescriptor.cs" />
+    <Compile Include="DSL\Facets\FacetDescriptorBucket.cs" />
+    <Compile Include="DSL\Facets\TermsOrder.cs" />
+    <Compile Include="DSL\Facets\IFacetDescriptor.cs" />
+    <Compile Include="DSL\Facets\EsRegexFlags.cs" />
+    <Compile Include="DSL\Filter\BoolFilterDescriptor.cs" />
+    <Compile Include="Enums\GeoExecution.cs" />
+    <Compile Include="DSL\Filter\GeoBoundingBoxFilter.cs" />
+    <Compile Include="DSL\Filter\FilterBase.cs" />
+    <Compile Include="DSL\Filter\ScriptFilterDescriptor.cs" />
+    <Compile Include="DSL\Filter\NumericRangeFilterDescriptor.cs" />
+    <Compile Include="DSL\Filter\MissingFilter.cs" />
+    <Compile Include="DSL\Filter\MatchAllFilter.cs" />
+    <Compile Include="Enums\TermsExecution.cs" />
+    <Compile Include="DSL\Filter\TypeFilter.cs" />
+    <Compile Include="DSL\Filter\LimitFilter.cs" />
+    <Compile Include="DSL\Filter\IdsFilter.cs" />
+    <Compile Include="DSL\Filter\ExistsFilter.cs" />
+    <Compile Include="DSL\RawOrFilterDescriptor.cs" />
+    <Compile Include="DSL\RawOrQueryDescriptor.cs" />
+    <Compile Include="DSL\Facets\TermFacetDescriptor.cs" />
+    <Compile Include="ElasticClient-Statics.cs" />
+    <Compile Include="Domain\Facets\FilterFacet.cs" />
+    <Compile Include="Domain\Mapping\ParentTypeMapping.cs" />
+    <Compile Include="Domain\Responses\PercolateResponse.cs" />
+    <Compile Include="Domain\Responses\UnregisterPercolateResponse.cs" />
+    <Compile Include="Domain\Responses\RegisterPercolateResponse.cs" />
+    <Compile Include="DSL\QueryDescriptor.cs" />
+    <Compile Include="DSL\SearchDescriptor.cs" />
+    <Compile Include="ElasticClient-Percolate.cs" />
+    <Compile Include="Domain\Hit\IndexSegment.cs" />
+    <Compile Include="ElasticClient-Segments.cs" />
+    <Compile Include="Domain\Hit\ShardSegmentRouting.cs" />
+    <Compile Include="Domain\Hit\Segment.cs" />
+    <Compile Include="Domain\Hit\ShardsSegment.cs" />
+    <Compile Include="Domain\Responses\BaseResponse.cs" />
+    <Compile Include="Domain\Responses\SegmentsResponse.cs" />
+    <Compile Include="Domain\Responses\IndexExistsResponse.cs" />
+    <Compile Include="ElasticClient-IndexExists.cs" />
+    <Compile Include="Domain\Parameters\StatsParams.cs" />
+    <Compile Include="Domain\Responses\GlobalStatsResponse.cs" />
+    <Compile Include="Domain\Stats\TypeStats.cs" />
+    <Compile Include="Domain\Stats\RefreshStats.cs" />
+    <Compile Include="Domain\Stats\FlushStats.cs" />
+    <Compile Include="Domain\Stats\MergesStats.cs" />
+    <Compile Include="Domain\Stats\SearchStats.cs" />
+    <Compile Include="Domain\Stats\GetStats.cs" />
+    <Compile Include="Domain\Stats\IndexingStats.cs" />
+    <Compile Include="Domain\Stats\StoreStats.cs" />
+    <Compile Include="Domain\Stats\DocStats.cs" />
+    <Compile Include="Domain\Stats\StatsContainer.cs" />
+    <Compile Include="Domain\Stats\GlobalStats.cs" />
+    <Compile Include="Domain\Stats\Stats.cs" />
+    <Compile Include="Domain\Responses\StatsResponse.cs" />
+    <Compile Include="ElasticClient-Stats.cs" />
+    <Compile Include="Domain\Responses\SettingsOperationResponse.cs" />
+    <Compile Include="Domain\Responses\IndexSettingsResponse.cs" />
+    <Compile Include="ElasticClient-MappingIndex.cs" />
+    <Compile Include="ElasticClient-ClearCache.cs" />
+    <Compile Include="Domain\Connection\Connection.cs" />
+    <Compile Include="Domain\Connection\ConnectionError.cs" />
+    <Compile Include="Domain\Connection\ConnectionSettings.cs" />
+    <Compile Include="Domain\Connection\ConnectionState.cs" />
+    <Compile Include="Domain\Connection\ConnectionStatus.cs" />
+    <Compile Include="Domain\Hit\AnalyzeToken.cs" />
+    <Compile Include="Domain\Hit\MultiHit.cs" />
+    <Compile Include="Domain\Mapping\Attributes\ElasticPropertyAttribute.cs" />
+    <Compile Include="Domain\Mapping\Types\IElasticType.cs" />
+    <Compile Include="Domain\Mapping\Attributes\ElasticTypeAttribute.cs" />
+    <Compile Include="Domain\Mapping\Map.cs" />
+    <Compile Include="Domain\Mapping\Types\RootObjectMapping.cs" />
+    <Compile Include="Domain\Mapping\Types\GenericMapping.cs" />
+    <Compile Include="Domain\Mapping\SpecialFields\IdFieldMapping.cs" />
+    <Compile Include="Domain\Parameters\AliasParams.cs" />
+    <Compile Include="Domain\Parameters\AnalyzeParams.cs" />
+    <Compile Include="Domain\Parameters\BaseParameters.cs" />
+    <Compile Include="Domain\Parameters\BulkParameters.cs" />
+    <Compile Include="Domain\Parameters\DeleteByQueryParameters.cs" />
+    <Compile Include="Domain\Parameters\DeleteParameters.cs" />
+    <Compile Include="Domain\Parameters\IndexParameters.cs" />
+    <Compile Include="Domain\Parameters\OptimizeParams.cs" />
+    <Compile Include="Domain\Responses\AnalyzeResponse.cs" />
+    <Compile Include="Domain\Responses\CountResponse.cs" />
+    <Compile Include="Domain\Responses\ElasticSearchVersionInfo.cs" />
+    <Compile Include="Domain\Responses\IndicesOperationResponse.cs" />
+    <Compile Include="Domain\Responses\IndicesResponse.cs" />
+    <Compile Include="Domain\Responses\IndicesShardResponse.cs" />
+    <Compile Include="Domain\Responses\QueryResponse.cs" />
+    <Compile Include="Domain\Analysis\Analyzers\AnalysisSettings.cs" />
+    <Compile Include="Domain\Analysis\Analyzers\CustomAnalyzer.cs" />
+    <Compile Include="Domain\Settings\IndexSettings.cs" />
+    <Compile Include="Domain\Analysis\Analyzers\SnowballAnalyzer.cs" />
+    <Compile Include="ElasticClient-Analyze.cs" />
+    <Compile Include="ElasticClient-Aliases.cs" />
+    <Compile Include="ElasticClient-Optimize.cs" />
+    <Compile Include="ElasticClient-Snapshot.cs" />
+    <Compile Include="ElasticClient-Flush.cs" />
+    <Compile Include="ElasticClient-OpenClose.cs" />
+    <Compile Include="ElasticClient-Refresh.cs" />
+    <Compile Include="Domain\Facets\GeoDistanceFacet.cs" />
+    <Compile Include="Domain\Facets\DateHistogramFacet.cs">
+      <SubType>Code</SubType>
+    </Compile>
+    <Compile Include="Domain\Facets\DateRangeFacet.cs">
+      <SubType>Code</SubType>
+    </Compile>
+    <Compile Include="Domain\Facets\Facet.cs" />
+    <Compile Include="Domain\Facets\FacetItem.cs" />
+    <Compile Include="Domain\Facets\HistogramFacet.cs" />
+    <Compile Include="Domain\Facets\RangeFacet.cs">
+      <SubType>Code</SubType>
+    </Compile>
+    <Compile Include="Domain\Facets\StatisticalFacet.cs">
+      <SubType>Code</SubType>
+    </Compile>
+    <Compile Include="Domain\Facets\TermFacet.cs" />
+    <Compile Include="Domain\Facets\TermStatsFacet.cs">
+      <SubType>Code</SubType>
+    </Compile>
+    <Compile Include="Domain\Hit\Highlight.cs" />
+    <Compile Include="Domain\Hit\Explanation.cs" />
+    <Compile Include="Domain\Hit\ExplanationDetail.cs" />
+    <Compile Include="Domain\Hit\Hit.cs" />
+    <Compile Include="Domain\Hit\HitsMetaData.cs" />
+    <Compile Include="Enums\ClearCacheOptions.cs" />
+    <Compile Include="Enums\StatsInfo.cs" />
+    <Compile Include="Exception\DslException.cs" />
+    <Compile Include="Extensions\SuffixExtensions.cs" />
+    <Compile Include="IElasticClient.cs" />
+    <Compile Include="Properties\InternalsVisibleTo.cs" />
+    <Compile Include="Resolvers\Converters\BulkOperationResponseItemConverter.cs" />
+    <Compile Include="Resolvers\Converters\WarmerResponseConverter.cs" />
+    <Compile Include="Resolvers\Converters\ShardsSegmentConverter.cs" />
+    <Compile Include="Resolvers\Converters\MultiGetHitConverter.cs" />
+    <Compile Include="Resolvers\Converters\TemplateResponseConverter.cs" />
+    <Compile Include="Resolvers\Converters\DynamicTemplatesConverter.cs" />
+    <Compile Include="Resolvers\Converters\ElasticCoreTypeConverter.cs" />
+    <Compile Include="Resolvers\Converters\ElasticTypeConverter.cs" />
+    <Compile Include="Resolvers\Converters\MultiSearchConverter.cs" />
+    <Compile Include="Resolvers\Converters\GeoDistanceFacetDescriptorConverter.cs" />
+    <Compile Include="Resolvers\Converters\SortGeoDistanceDescriptorConverter.cs" />
+    <Compile Include="Resolvers\Converters\RawOrQueryDescriptorConverter.cs" />
+    <Compile Include="Resolvers\Converters\TemplateResponseConverter.cs" />
+    <Compile Include="Resolvers\Converters\IndexSettingsConverter.cs" />
+    <Compile Include="Domain\Hit\ShardsMetaData.cs" />
+    <Compile Include="ElasticClient-Count.cs" />
+    <Compile Include="Domain\Analysis\TokenFilter\ShingleTokenFilter.cs" />
+    <Compile Include="Domain\Analysis\TokenFilter\TokenFilterBase.cs" />
+    <Compile Include="ElasticClient-Delete.cs" />
+    <Compile Include="ElasticClient-MappingType.cs" />
+    <Compile Include="ElasticClient-Get.cs" />
+    <Compile Include="ElasticClient-Index.cs" />
+    <Compile Include="ElasticClient.cs" />
+    <Compile Include="Extensions\Extensions.cs" />
+    <Compile Include="DSL\Query\IQuery.cs" />
+    <Compile Include="DSL\Query\MatchAll.cs" />
+    <Compile Include="DSL\Query\Prefix.cs" />
+    <Compile Include="Enums\TermVectorOption.cs" />
+    <Compile Include="Enums\FieldIndexOption.cs" />
+    <Compile Include="Enums\StoreOption.cs" />
+    <Compile Include="Enums\NumericType.cs" />
+    <Compile Include="Resolvers\Converters\FacetConverter.cs" />
+    <Compile Include="Resolvers\Converters\TermConverter.cs" />
+    <Compile Include="Resolvers\Converters\UnixDateTimeConverter.cs" />
+    <Compile Include="Resolvers\Converters\YesNoBoolConverter.cs" />
+    <Compile Include="Resolvers\PathResolver.cs" />
+    <Compile Include="Resolvers\IndexNameResolver.cs" />
+    <Compile Include="Resolvers\IdResolver.cs" />
+    <Compile Include="Resolvers\ExpressionVisitor.cs" />
+    <Compile Include="Resolvers\Inflector.cs" />
+    <Compile Include="Resolvers\PropertyNameResolver.cs" />
+    <Compile Include="DSL\Query\QueryStringDescriptor.cs" />
+    <Compile Include="DSL\Query\Term.cs" />
+    <Compile Include="DSL\Query\Wildcard.cs" />
+    <Compile Include="ElasticClient-Search.cs" />
+    <Compile Include="Resolvers\ElasticSearchJsonResolver.cs" />
+    <Compile Include="Enums\Consistency.cs" />
+    <Compile Include="Enums\FacetTypes.cs" />
+    <Compile Include="Enums\Replication.cs" />
+    <Compile Include="Enums\VersionType.cs" />
+    <Compile Include="Exception\ElasticSearchException.cs" />
+    <Compile Include="Extensions\DateExtensions.cs" />
+    <Compile Include="Domain\Connection\IConnection.cs" />
+    <Compile Include="Domain\Connection\IConnectionSettings.cs" />
+    <Compile Include="Enums\FieldType.cs" />
+    <Compile Include="Enums\NamingConvention.cs" />
+    <Compile Include="Properties\AssemblyInfo.cs" />
+    <Compile Include="Resolvers\TypeNameResolver.cs" />
+    <Compile Include="Resolvers\Writers\TypeMappingWriter.cs" />
+    <Compile Include="Domain\Analysis\TokenFilter\PatternReplaceTokenFilter.cs" />
+    <Compile Include="Domain\Analysis\Analyzers\StandardAnalyzer.cs" />
+    <Compile Include="Domain\Analysis\TokenFilter\StopTokenFilter.cs" />
+    <Compile Include="Domain\Analysis\TokenFilter\WordDelimiterTokenFilter.cs" />
+  </ItemGroup>
+  <ItemGroup>
+    <BootstrapperPackage Include="Microsoft.Net.Client.3.5">
+      <Visible>False</Visible>
+      <ProductName>.NET Framework 3.5 SP1 Client Profile</ProductName>
+      <Install>false</Install>
+    </BootstrapperPackage>
+    <BootstrapperPackage Include="Microsoft.Net.Framework.3.5.SP1">
+      <Visible>False</Visible>
+      <ProductName>.NET Framework 3.5 SP1</ProductName>
+      <Install>true</Install>
+    </BootstrapperPackage>
+    <BootstrapperPackage Include="Microsoft.Windows.Installer.3.1">
+      <Visible>False</Visible>
+      <ProductName>Windows Installer 3.1</ProductName>
+      <Install>true</Install>
+    </BootstrapperPackage>
+  </ItemGroup>
+  <ItemGroup />
+  <ItemGroup>
+    <None Include="packages.config" />
+  </ItemGroup>
+  <Import Project="$(MSBuildToolsPath)\Microsoft.CSharp.targets" />
+  <Import Project="$(MSBuildBinPath)\Microsoft.CSharp.targets" />
   <!-- To modify your build process, add your task inside one of the targets below and uncomment it. 
        Other similar extension points exist, see Microsoft.Common.targets.
   <Target Name="BeforeBuild">
   </Target>
   <Target Name="AfterBuild">
   </Target>
-  -->
+  -->
 </Project>