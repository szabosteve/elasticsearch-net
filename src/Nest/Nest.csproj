--- conflicted
+++ resolved
@@ -212,10 +212,7 @@
     <Compile Include="DSL\Query\Functions\ScriptScoreFunction.cs" />
     <Compile Include="DSL\Query\SubDescriptors\ISpanSubQuery.cs" />
     <Compile Include="Domain\TermVector\MultiTermVectorDocument.cs" />
-<<<<<<< HEAD
     <Compile Include="DSL\TermVector\MultiTermVectorDocumentDescriptor.cs" />
-=======
->>>>>>> ddc1ca5e
     <Compile Include="DSL\MultiTermVectorsDescriptor.cs" />
     <Compile Include="DSL\Paths\DocumentOptionalPathDescriptor.cs" />
     <Compile Include="DSL\RestoreDescriptor.cs" />
