--- conflicted
+++ resolved
@@ -1,270 +1,266 @@
-﻿using System;
-using System.Collections.Generic;
-using System.Linq;
-using System.Text;
-using Newtonsoft.Json;
-using System.Linq.Expressions;
-
-namespace Nest
-{
-	internal static class BoolBaseQueryDescriptorExtensions
-	{
-		internal static bool CanJoinMust(this BoolBaseQueryDescriptor bq)
-		{
-			return bq == null || (bq != null && bq._CanJoinMust());
+﻿using System;
+using System.Collections.Generic;
+using System.Linq;
+using System.Text;
+using Newtonsoft.Json;
+using System.Linq.Expressions;
+
+namespace Nest
+{
+	internal static class BoolBaseQueryDescriptorExtensions
+	{
+		internal static bool CanJoinMust(this BoolBaseQueryDescriptor bq)
+		{
+			return bq == null || (bq != null && bq._CanJoinMust());
+		}
+		internal static bool CanJoinMustNot(this BoolBaseQueryDescriptor bq)
+		{
+			return bq == null || (bq != null && bq._CanJoinMustNot());
+		}
+		internal static bool CanJoinShould(this BoolBaseQueryDescriptor bq)
+		{
+			return bq == null || (bq != null && bq._CanJoinShould());
+		}
+		internal static IEnumerable<BaseQuery> MergeMustQueries(this BaseQuery lbq, BaseQuery rbq)
+		{
+			var lBoolDescriptor = lbq.BoolQueryDescriptor;
+			var lHasMustQueries = lBoolDescriptor != null &&
+				lBoolDescriptor._MustQueries.HasAny();
+
+			var rBoolDescriptor = rbq.BoolQueryDescriptor;
+			var rHasMustQueries = rBoolDescriptor != null &&
+				rBoolDescriptor._MustQueries.HasAny();
+
+			var lq = lHasMustQueries
+			? lBoolDescriptor._MustQueries
+			: new[] { lbq };
+			var rq = rHasMustQueries ? rBoolDescriptor._MustQueries : new[] { rbq };
+
+			return lq.Concat(rq);
+		}
+		internal static IEnumerable<BaseQuery> MergeShouldQueries(this BaseQuery lbq, BaseQuery rbq)
+		{
+			var lBoolDescriptor = lbq.BoolQueryDescriptor;
+			var lHasShouldQueries = lBoolDescriptor != null &&
+				lBoolDescriptor._ShouldQueries.HasAny();
+
+			var rBoolDescriptor = rbq.BoolQueryDescriptor;
+			var rHasShouldQueries = rBoolDescriptor != null &&
+				rBoolDescriptor._ShouldQueries.HasAny();
+
+
+			var lq = lHasShouldQueries ? lBoolDescriptor._ShouldQueries : new[] { lbq };
+			var rq = rHasShouldQueries ? rBoolDescriptor._ShouldQueries : new[] { rbq };
+
+			return lq.Concat(rq);
+		}
+		internal static IEnumerable<BaseQuery> MergeMustNotQueries(this BaseQuery lbq, BaseQuery rbq)
+		{
+			var lBoolDescriptor = lbq.BoolQueryDescriptor;
+			var lHasMustNotQueries = lBoolDescriptor != null &&
+				lBoolDescriptor._MustNotQueries.HasAny();
+
+			var rBoolDescriptor = rbq.BoolQueryDescriptor;
+			var rHasMustNotQueries = rBoolDescriptor != null &&
+				rBoolDescriptor._MustNotQueries.HasAny();
+
+
+			var lq = lHasMustNotQueries ? lBoolDescriptor._MustNotQueries : Enumerable.Empty<BaseQuery>();
+			var rq = rHasMustNotQueries ? rBoolDescriptor._MustNotQueries : Enumerable.Empty<BaseQuery>();
+			if (!lq.HasAny() && !rq.HasAny())
+				return null;
+
+			return lq.Concat(rq);
+		}
+	}
+
+
+	[JsonObject(MemberSerialization = MemberSerialization.OptIn)]
+	public class BoolBaseQueryDescriptor
+	{
+		[JsonProperty("must")]
+		internal IEnumerable<BaseQuery> _MustQueries { get; set; }
+
+		[JsonProperty("must_not")]
+		internal IEnumerable<BaseQuery> _MustNotQueries { get; set; }
+
+		[JsonProperty("should")]
+		internal IEnumerable<BaseQuery> _ShouldQueries { get; set; }
+
+		internal bool _HasOnlyMustNot()
+		{
+			return _MustNotQueries.HasAny() && !_ShouldQueries.HasAny() && !_MustQueries.HasAny();
+		}
+
+		internal bool _CanJoinMust()
+		{
+			return !_ShouldQueries.HasAny();
+		}
+		internal bool _CanJoinShould()
+		{
+			return (_ShouldQueries.HasAny() && !_MustQueries.HasAny() && !_MustNotQueries.HasAny())
+				|| !_ShouldQueries.HasAny();
+		}
+		internal bool _CanJoinMustNot()
+		{
+			return !_ShouldQueries.HasAny();
+		}
+	}
+
+	[JsonObject(MemberSerialization = MemberSerialization.OptIn)]
+	public class BoolQueryDescriptor<T> : BoolBaseQueryDescriptor, IQuery where T : class
+	{
+		[JsonProperty("disable_coord")]
+		internal bool _DisableCoord { get; set; }
+
+		public BoolQueryDescriptor<T> DisableCoord()
+		{
+			this._DisableCoord = true;
+			return this;
+		}
+
+		[JsonProperty("minimum_number_should_match")]
+		internal int? _MinimumNumberShouldMatches { get; set; }
+
+		[JsonProperty("boost")]
+		internal double? _Boost { get; set; }
+
+		internal bool IsConditionless
+		{
+			get
+			{
+				if (!this._MustQueries.HasAny() && !this._ShouldQueries.HasAny() && !this._MustNotQueries.HasAny())
+					return true;
+				return (this._MustNotQueries.HasAny() && this._MustNotQueries.All(q => q.IsConditionless))
+					|| (this._ShouldQueries.HasAny() && this._ShouldQueries.All(q => q.IsConditionless))
+					|| (this._MustQueries.HasAny() && this._MustQueries.All(q => q.IsConditionless));
+			}
+
+		}
+
+		/// <summary>
+		/// Specifies a minimum number of the optional BooleanClauses which must be satisfied.
+		/// </summary>
+		/// <param name="minimumShouldMatches"></param>
+		/// <returns></returns>
+		public BoolQueryDescriptor<T> MinimumNumberShouldMatch(int minimumShouldMatches)
+		{
+			this._MinimumNumberShouldMatches = minimumShouldMatches;
+			return this;
+		}
+		public BoolQueryDescriptor<T> Boost(double boost)
+		{
+			this._Boost = boost;
+			return this;
+		}
+
+		/// <summary>
+		/// The clause(s) that must appear in matching documents
+		/// </summary>
+		public BoolQueryDescriptor<T> Must(params Func<QueryDescriptor<T>, BaseQuery>[] queries)
+		{
+			var descriptors = new List<BaseQuery>();
+			foreach (var selector in queries)
+			{
+				var filter = new QueryDescriptor<T>();
+				var q = selector(filter);
+				if (q.IsConditionless)
+					continue;
+				descriptors.Add(q);
+			}
+			this._MustQueries = descriptors.HasAny() ? descriptors : null;
+			return this;
+		}
+
+		/// <summary>
+		/// The clause(s) that must appear in matching documents
+		/// </summary>
+		public BoolQueryDescriptor<T> Must(params BaseQuery[] queries)
+		{
+			var descriptors = new List<BaseQuery>();
+			foreach (var q in queries)
+			{
+				if (q.IsConditionless)
+					continue;
+				descriptors.Add(q);
+			}
+			this._MustQueries = descriptors.HasAny() ? descriptors : null;
+			return this;
 		}
-		internal static bool CanJoinMustNot(this BoolBaseQueryDescriptor bq)
-		{
-			return bq == null || (bq != null && bq._CanJoinMustNot());
-		}
-		internal static bool CanJoinShould(this BoolBaseQueryDescriptor bq)
-		{
-			return bq == null || (bq != null && bq._CanJoinShould());
-		}
-		internal static IEnumerable<BaseQuery> MergeMustQueries(this BaseQuery lbq, BaseQuery rbq)
-		{
-			var lBoolDescriptor = lbq.BoolQueryDescriptor;
-			var lHasMustQueries = lBoolDescriptor != null &&
-				lBoolDescriptor._MustQueries.HasAny();
-
-			var rBoolDescriptor = rbq.BoolQueryDescriptor;
-			var rHasMustQueries = rBoolDescriptor != null &&
-				rBoolDescriptor._MustQueries.HasAny();
-
-			var lq = lHasMustQueries
-			? lBoolDescriptor._MustQueries
-			: new[] { lbq };
-			var rq = rHasMustQueries ? rBoolDescriptor._MustQueries : new[] { rbq };
-
-			return lq.Concat(rq);
-		}
-		internal static IEnumerable<BaseQuery> MergeShouldQueries(this BaseQuery lbq, BaseQuery rbq)
-		{
-			var lBoolDescriptor = lbq.BoolQueryDescriptor;
-			var lHasShouldQueries = lBoolDescriptor != null &&
-				lBoolDescriptor._ShouldQueries.HasAny();
-
-			var rBoolDescriptor = rbq.BoolQueryDescriptor;
-			var rHasShouldQueries = rBoolDescriptor != null &&
-				rBoolDescriptor._ShouldQueries.HasAny();
-
-
-			var lq = lHasShouldQueries ? lBoolDescriptor._ShouldQueries : new[] { lbq };
-			var rq = rHasShouldQueries ? rBoolDescriptor._ShouldQueries : new[] { rbq };
-
-			return lq.Concat(rq);
-		}
-		internal static IEnumerable<BaseQuery> MergeMustNotQueries(this BaseQuery lbq, BaseQuery rbq)
-		{
-			var lBoolDescriptor = lbq.BoolQueryDescriptor;
-			var lHasMustNotQueries = lBoolDescriptor != null &&
-				lBoolDescriptor._MustNotQueries.HasAny();
-
-			var rBoolDescriptor = rbq.BoolQueryDescriptor;
-			var rHasMustNotQueries = rBoolDescriptor != null &&
-				rBoolDescriptor._MustNotQueries.HasAny();
-
-
-			var lq = lHasMustNotQueries ? lBoolDescriptor._MustNotQueries : Enumerable.Empty<BaseQuery>();
-			var rq = rHasMustNotQueries ? rBoolDescriptor._MustNotQueries : Enumerable.Empty<BaseQuery>();
-			if (!lq.HasAny() && !rq.HasAny())
-				return null;
-
-			return lq.Concat(rq);
-		}
-	}
-
-
-	[JsonObject(MemberSerialization = MemberSerialization.OptIn)]
-	public class BoolBaseQueryDescriptor
-	{
-		[JsonProperty("must")]
-		internal IEnumerable<BaseQuery> _MustQueries { get; set; }
-
-		[JsonProperty("must_not")]
-		internal IEnumerable<BaseQuery> _MustNotQueries { get; set; }
-
-		[JsonProperty("should")]
-		internal IEnumerable<BaseQuery> _ShouldQueries { get; set; }
-
-		internal bool _HasOnlyMustNot()
-		{
-			return _MustNotQueries.HasAny() && !_ShouldQueries.HasAny() && !_MustQueries.HasAny();
-		}
-
-		internal bool _CanJoinMust()
-		{
-			return !_ShouldQueries.HasAny();
-		}
-		internal bool _CanJoinShould()
-		{
-			return (_ShouldQueries.HasAny() && !_MustQueries.HasAny() && !_MustNotQueries.HasAny())
-				|| !_ShouldQueries.HasAny();
-		}
-		internal bool _CanJoinMustNot()
-		{
-			return !_ShouldQueries.HasAny();
-		}
-	}
-
-	[JsonObject(MemberSerialization = MemberSerialization.OptIn)]
-	public class BoolQueryDescriptor<T> : BoolBaseQueryDescriptor, IQuery where T : class
-	{
-		[JsonProperty("disable_coord")]
-		internal bool _DisableCoord { get; set; }
-
-		public BoolQueryDescriptor<T> DisableCoord()
-		{
-			this._DisableCoord = true;
-			return this;
-		}
-
-		[JsonProperty("minimum_number_should_match")]
-		internal int? _MinimumNumberShouldMatches { get; set; }
-
-		[JsonProperty("boost")]
-		internal double? _Boost { get; set; }
-
-		internal bool IsConditionless
-		{
-			get
-			{
-				if (!this._MustQueries.HasAny() && !this._ShouldQueries.HasAny() && !this._MustNotQueries.HasAny())
-					return true;
-				return (this._MustNotQueries.HasAny() && this._MustNotQueries.All(q => q.IsConditionless))
-					|| (this._ShouldQueries.HasAny() && this._ShouldQueries.All(q => q.IsConditionless))
-					|| (this._MustQueries.HasAny() && this._MustQueries.All(q => q.IsConditionless));
-			}
-
-		}
-
-		/// <summary>
-		/// Specifies a minimum number of the optional BooleanClauses which must be satisfied.
-		/// </summary>
-		/// <param name="minimumShouldMatches"></param>
-		/// <returns></returns>
-		public BoolQueryDescriptor<T> MinimumNumberShouldMatch(int minimumShouldMatches)
-		{
-			this._MinimumNumberShouldMatches = minimumShouldMatches;
-			return this;
-		}
-		public BoolQueryDescriptor<T> Boost(double boost)
-		{
-			this._Boost = boost;
-			return this;
-		}
-
-		/// <summary>
-		/// The clause(s) that must appear in matching documents
-		/// </summary>
-<<<<<<< HEAD
-		public BoolQueryDescriptor<T> Must(params Func<QueryDescriptor<T>, BaseQuery>[] queries)
-=======
-		public BoolQueryDescriptor<T> Must(params Func<QueryDescriptor<T>, BaseQuery>[] filters)
->>>>>>> 15ba5269
-		{
-			var descriptors = new List<BaseQuery>();
-			foreach (var selector in queries)
-			{
-				var filter = new QueryDescriptor<T>();
-				var q = selector(filter);
-				if (q.IsConditionless)
-					continue;
-				descriptors.Add(q);
-			}
-			this._MustQueries = descriptors.HasAny() ? descriptors : null;
-			return this;
-		}
-
-		/// <summary>
-		/// The clause(s) that must appear in matching documents
-		/// </summary>
-		public BoolQueryDescriptor<T> Must(params BaseQuery[] queries)
-		{
-			var descriptors = new List<BaseQuery>();
-			foreach (var q in queries)
-			{
-				if (q.IsConditionless)
-					continue;
-				descriptors.Add(q);
-			}
-			this._MustQueries = descriptors.HasAny() ? descriptors : null;
-			return this;
-		}
-
-		/// <summary>
-		/// The clause (query) should appear in the matching document. A boolean query with no must clauses, one or more should clauses must match a document. The minimum number of should clauses to match can be set using minimum_number_should_match parameter.
-		/// </summary>
-		/// <param name="queries"></param>
-		/// <returns></returns>
-		public BoolQueryDescriptor<T> MustNot(params Func<QueryDescriptor<T>, BaseQuery>[] queries)
-		{
-			var descriptors = new List<BaseQuery>();
-			foreach (var selector in queries)
-			{
-				var filter = new QueryDescriptor<T>();
-				var q = selector(filter);
-				if (q.IsConditionless)
-					continue;
-				descriptors.Add(q);
-			}
-			this._MustNotQueries = descriptors.HasAny() ? descriptors : null;
-			return this;
-		}
-		/// <summary>
-		/// The clause (query) should appear in the matching document. A boolean query with no must clauses, one or more should clauses must match a document. The minimum number of should clauses to match can be set using minimum_number_should_match parameter.
-		/// </summary>
-		/// <param name="queries"></param>
-		/// <returns></returns>
-		
-		public BoolQueryDescriptor<T> MustNot(params BaseQuery[] queries)
-		{
-			var descriptors = new List<BaseQuery>();
-			foreach (var q in queries)
-			{
-				if (q.IsConditionless)
-					continue;
-				descriptors.Add(q);
-			}
-			this._MustNotQueries = descriptors.HasAny() ? descriptors : null;
-			return this;
-		}
-		/// <summary>
-		/// The clause (query) must not appear in the matching documents. Note that it is not possible to search on documents that only consists of a must_not clauses.
-		/// </summary>
-		/// <param name="queries"></param>
-		/// <returns></returns>
-		public BoolQueryDescriptor<T> Should(params Func<QueryDescriptor<T>, BaseQuery>[] queries)
-		{
-			var descriptors = new List<BaseQuery>();
-			foreach (var selector in queries)
-			{
-				var filter = new QueryDescriptor<T>();
-				var q = selector(filter);
-				if (q.IsConditionless)
-					continue;
-				descriptors.Add(q);
-			}
-			this._ShouldQueries = descriptors.HasAny() ? descriptors : null;
-			return this;
-		}
-
-		/// <summary>
-		/// The clause (query) must not appear in the matching documents. Note that it is not possible to search on documents that only consists of a must_not clauses.
-		/// </summary>
-		/// <param name="queries"></param>
-		/// <returns></returns>
-		public BoolQueryDescriptor<T> Should(params BaseQuery[] queries)
-		{
-			var descriptors = new List<BaseQuery>();
-			foreach (var q in queries)
-			{
-				if (q.IsConditionless)
-					continue;
-				descriptors.Add(q);
-			}
-			this._ShouldQueries = descriptors.HasAny() ? descriptors : null;
-			return this;
-		}
-	}
-}
+
+		/// <summary>
+		/// The clause (query) should appear in the matching document. A boolean query with no must clauses, one or more should clauses must match a document. The minimum number of should clauses to match can be set using minimum_number_should_match parameter.
+		/// </summary>
+		/// <param name="queries"></param>
+		/// <returns></returns>
+		public BoolQueryDescriptor<T> MustNot(params Func<QueryDescriptor<T>, BaseQuery>[] queries)
+		{
+			var descriptors = new List<BaseQuery>();
+			foreach (var selector in queries)
+			{
+				var filter = new QueryDescriptor<T>();
+				var q = selector(filter);
+				if (q.IsConditionless)
+					continue;
+				descriptors.Add(q);
+			}
+			this._MustNotQueries = descriptors.HasAny() ? descriptors : null;
+			return this;
+		}
+		/// <summary>
+		/// The clause (query) should appear in the matching document. A boolean query with no must clauses, one or more should clauses must match a document. The minimum number of should clauses to match can be set using minimum_number_should_match parameter.
+		/// </summary>
+		/// <param name="queries"></param>
+		/// <returns></returns>
+		
+		public BoolQueryDescriptor<T> MustNot(params BaseQuery[] queries)
+		{
+			var descriptors = new List<BaseQuery>();
+			foreach (var q in queries)
+			{
+				if (q.IsConditionless)
+					continue;
+				descriptors.Add(q);
+			}
+			this._MustNotQueries = descriptors.HasAny() ? descriptors : null;
+			return this;
+		}
+		/// <summary>
+		/// The clause (query) must not appear in the matching documents. Note that it is not possible to search on documents that only consists of a must_not clauses.
+		/// </summary>
+		/// <param name="queries"></param>
+		/// <returns></returns>
+		public BoolQueryDescriptor<T> Should(params Func<QueryDescriptor<T>, BaseQuery>[] queries)
+		{
+			var descriptors = new List<BaseQuery>();
+			foreach (var selector in queries)
+			{
+				var filter = new QueryDescriptor<T>();
+				var q = selector(filter);
+				if (q.IsConditionless)
+					continue;
+				descriptors.Add(q);
+			}
+			this._ShouldQueries = descriptors.HasAny() ? descriptors : null;
+			return this;
+		}
+
+		/// <summary>
+		/// The clause (query) must not appear in the matching documents. Note that it is not possible to search on documents that only consists of a must_not clauses.
+		/// </summary>
+		/// <param name="queries"></param>
+		/// <returns></returns>
+		public BoolQueryDescriptor<T> Should(params BaseQuery[] queries)
+		{
+			var descriptors = new List<BaseQuery>();
+			foreach (var q in queries)
+			{
+				if (q.IsConditionless)
+					continue;
+				descriptors.Add(q);
+			}
+			this._ShouldQueries = descriptors.HasAny() ? descriptors : null;
+			return this;
+		}
+	}
+}