--- conflicted
+++ resolved
@@ -1,13 +1,7 @@
 ﻿using System;
 using System.Collections.Generic;
 using System.Linq;
-<<<<<<< HEAD
 using Elasticsearch.Net;
-using Nest.Resolvers;
-=======
-using System.Text;
-using Elasticsearch.Net;
->>>>>>> dfa9006d
 
 namespace Nest
 {
