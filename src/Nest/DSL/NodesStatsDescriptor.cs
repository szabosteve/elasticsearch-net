﻿using System;
using System.Collections.Generic;
using System.Linq;
using Elasticsearch.Net;
<<<<<<< HEAD
=======
using Newtonsoft.Json;
>>>>>>> dfa9006d

namespace Nest
{
	[JsonObject(MemberSerialization = MemberSerialization.OptIn)]
	public interface INodesStatsRequest : INodeIdOptionalPath<NodesStatsRequestParameters>
	{
		IEnumerable<NodesStatsMetric> Metrics { get; set; }
		IEnumerable<NodesStatsIndexMetric> IndexMetrics { get; set; }
	}

	internal static class NodesStatsPathInfo
	{
		public static void Update(ElasticsearchPathInfo<NodesStatsRequestParameters> pathInfo, INodesStatsRequest request)
		{
			pathInfo.HttpMethod = PathInfoHttpMethod.GET;
			if (request.Metrics != null)
				pathInfo.Metric = request.Metrics.Cast<Enum>().GetStringValue();
			if (request.IndexMetrics != null)
				pathInfo.IndexMetric = request.IndexMetrics.Cast<Enum>().GetStringValue();
		}
	}
	
	public partial class NodesStatsRequest : NodeIdOptionalPathBase<NodesStatsRequestParameters>, INodesStatsRequest
	{
		public IEnumerable<NodesStatsMetric> Metrics { get; set; }
		public IEnumerable<NodesStatsIndexMetric> IndexMetrics { get; set; }

		protected override void UpdatePathInfo(IConnectionSettingsValues settings, ElasticsearchPathInfo<NodesStatsRequestParameters> pathInfo)
		{
			NodesStatsPathInfo.Update(pathInfo, this);
		}

	}
	[DescriptorFor("NodesStats")]
	public partial class NodesStatsDescriptor : NodeIdOptionalDescriptor<NodesStatsDescriptor, NodesStatsRequestParameters>, INodesStatsRequest
	{
		private INodesStatsRequest Self { get { return this; } }
		IEnumerable<NodesStatsMetric> INodesStatsRequest.Metrics { get; set; }
		IEnumerable<NodesStatsIndexMetric> INodesStatsRequest.IndexMetrics { get; set; }
		
		public NodesStatsDescriptor Metrics(params NodesStatsMetric[] metrics)
		{
			Self.Metrics = metrics;
			return this;
		}
		public NodesStatsDescriptor IndexMetrics(params NodesStatsIndexMetric[] metrics)
		{
			Self.IndexMetrics = metrics;
			return this;
		}

		protected override void UpdatePathInfo(IConnectionSettingsValues settings, ElasticsearchPathInfo<NodesStatsRequestParameters> pathInfo)
		{
			NodesStatsPathInfo.Update(pathInfo, this);
		}

	}
}<|MERGE_RESOLUTION|>--- conflicted
+++ resolved
@@ -2,10 +2,7 @@
 using System.Collections.Generic;
 using System.Linq;
 using Elasticsearch.Net;
-<<<<<<< HEAD
-=======
 using Newtonsoft.Json;
->>>>>>> dfa9006d
 
 namespace Nest
 {
