--- conflicted
+++ resolved
@@ -11,11 +11,7 @@
 		[IgnoreDataMember]
 		public IReadOnlyDictionary<IndexName, IndexAliases> Indices => Self.BackingDictionary;
 
-<<<<<<< HEAD
-		public override bool IsValid => Indices.Count > 0;
-=======
 		public override bool IsValid => base.IsValid || Indices.Count > 0;
->>>>>>> 20232006
 	}
 
 	public class IndexAliases
