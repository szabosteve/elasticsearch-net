--- conflicted
+++ resolved
@@ -80,15 +80,9 @@
 
 		/// <summary>
 		/// Convenience method to map as much as it can based on ElasticType attributes set on the type.
-<<<<<<< HEAD
-		/// <pre>This method also automatically sets up mappings for primitive values types (e.g. int, long, double, DateTime...)</pre>
-		/// <pre>Class types default to object and Enums to int</pre>
-		/// <pre>Later calls can override whatever is set by this call.</pre>
-=======
 		/// <para>This method also automatically sets up mappings for primitive values types (e.g. int, long, double, DateTime...)</para>
 		/// <para>Class types default to object and Enums to int</para>
 		/// <para>Later calls can override whatever is set by this call.</para>
->>>>>>> 5158200c
 		/// </summary>
 		public PutMappingDescriptor<T> AutoMap(IPropertyVisitor visitor = null, int maxRecursion = 0)
 		{
