--- conflicted
+++ resolved
@@ -8,13 +8,6 @@
 	[DataContract]
 	public class BulkAllResponse
 	{
-<<<<<<< HEAD
-		// TODO: why is this here?
-		/// <inheritdoc />
-		public bool IsValid => true;
-
-=======
->>>>>>> 20232006
 		/// <summary>This is the Nth buffer.</summary>
 		public long Page { get; internal set; }
 
