--- conflicted
+++ resolved
@@ -1,4 +1,4 @@
-﻿using System.Threading;
+using System.Threading;
 using System.Threading.Tasks;
 
 namespace Nest
@@ -22,76 +22,20 @@
 		/// <param name="selector">Optionally further describe the create operation i.e override type/index/id</param>
 		CreateResponse CreateDocument<TDocument>(TDocument document) where TDocument : class;
 
-<<<<<<< HEAD
-		CreateResponse Create<TDocument>(TDocument document, Func<CreateDescriptor<TDocument>, ICreateRequest<TDocument>> selector)
-			where TDocument : class;
-
-		/// <inheritdoc />
-		CreateResponse Create<TDocument>(ICreateRequest<TDocument> request) where TDocument : class;
-
-		/// <inheritdoc />
-		Task<CreateResponse> CreateDocumentAsync<TDocument>(TDocument document, CancellationToken cancellationToken = default)
-			where TDocument : class;
-
-		Task<CreateResponse> CreateAsync<TDocument>(
-			TDocument document, Func<CreateDescriptor<TDocument>, ICreateRequest<TDocument>> selector,
-			CancellationToken ct = default
-		) where TDocument : class;
-
-		/// <inheritdoc />
-		Task<CreateResponse> CreateAsync<TDocument>(ICreateRequest<TDocument> request,
-			CancellationToken ct = default
-		)
-			where TDocument : class;
-=======
 		/// <inheritdoc cref="CreateDocument{TDocument}"/>
 		Task<CreateResponse> CreateDocumentAsync<TDocument>(TDocument document, CancellationToken cancellationToken = default)
 			where TDocument : class;
 
->>>>>>> 20232006
 	}
 
 	public partial class ElasticClient
 	{
-<<<<<<< HEAD
-		public CreateResponse Create<TDocument>(TDocument document, Func<CreateDescriptor<TDocument>, ICreateRequest<TDocument>> selector)
-			where TDocument :
-			class => Create(selector?.InvokeOrDefault(new CreateDescriptor<TDocument>(document)));
-
-		/// <inheritdoc />
-		public CreateResponse Create<TDocument>(ICreateRequest<TDocument> request) where TDocument : class =>
-			DoRequest<ICreateRequest<TDocument>, CreateResponse>(request, request.RequestParameters);
-
-		/// <inheritdoc />
-		public Task<CreateResponse> CreateAsync<TDocument>(
-			TDocument document,
-			Func<CreateDescriptor<TDocument>, ICreateRequest<TDocument>> selector,
-			CancellationToken ct = default
-		) where TDocument : class =>
-			CreateAsync(selector?.InvokeOrDefault(new CreateDescriptor<TDocument>(document)), ct);
-
-		/// <inheritdoc />
-		public Task<CreateResponse> CreateAsync<TDocument>(ICreateRequest<TDocument> request, CancellationToken ct = default)
-			where TDocument : class =>
-			DoRequestAsync<ICreateRequest<TDocument>, CreateResponse>(request, request.RequestParameters, ct);
-
-		/// <inheritdoc />
-		public CreateResponse CreateDocument<TDocument>(TDocument document) where TDocument : class => Create(document, s => s);
-
-		/// <inheritdoc />
-		public Task<CreateResponse> CreateDocumentAsync<TDocument>(
-			TDocument document,
-			CancellationToken cancellationToken = default
-		) where TDocument : class =>
-			CreateAsync(document, s => s, cancellationToken);
-=======
 		/// <inheritdoc cref="IElasticClient.CreateDocument{TDocument}"/>
-		public CreateResponse CreateDocument<TDocument>(TDocument document) 
+		public CreateResponse CreateDocument<TDocument>(TDocument document)
 			where TDocument : class => Create(document, null);
 
 		/// <inheritdoc cref="IElasticClient.CreateDocument{TDocument}"/>
-		public Task<CreateResponse> CreateDocumentAsync<TDocument>(TDocument document, CancellationToken cancellationToken = default) 
+		public Task<CreateResponse> CreateDocumentAsync<TDocument>(TDocument document, CancellationToken cancellationToken = default)
 			where TDocument : class => CreateAsync(document, null, cancellationToken);
->>>>>>> 20232006
 	}
 }