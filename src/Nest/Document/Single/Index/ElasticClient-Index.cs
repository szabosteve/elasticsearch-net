﻿using System.Threading;
using System.Threading.Tasks;

namespace Nest
{
	public partial interface IElasticClient
	{
		/// <summary>
		/// Adds or updates a typed JSON document in a specific index, making it searchable.
		/// <para> </para>
		/// <a href="http://www.elasticsearch.org/guide/en/elasticsearch/reference/current/docs-index_.html">http://www.elasticsearch.org/guide/en/elasticsearch/reference/current/docs-index_.html</a>
		/// </summary>
		/// <typeparam name="TDocument">The document type used to infer the default index, type and id</typeparam>
		/// <param name="document">
		/// The document to be indexed. Id will be inferred from (in order):
		/// <para>1. Id property set up on <see cref="ConnectionSettings" /> for <typeparamref name="TDocument" /></para>
		/// <para>
		/// 2. <see cref="ElasticsearchTypeAttribute.IdProperty" /> property on <see cref="ElasticsearchTypeAttribute" /> applied to
		/// <typeparamref name="TDocument" />
		/// </para>
		/// <para>3. A property named Id on <typeparamref name="TDocument" /></para>
		/// </param>
		/// <param name="selector">Optionally further describe the index operation i.e override type, index, id</param>
		IndexResponse IndexDocument<TDocument>(TDocument document) where TDocument : class;

<<<<<<< HEAD
		IndexResponse Index<TDocument>(TDocument document, Func<IndexDescriptor<TDocument>, IIndexRequest<TDocument>> selector) where TDocument : class;

		/// <inheritdoc />
		IndexResponse Index<TDocument>(IIndexRequest<TDocument> request) where TDocument : class;

		Task<IndexResponse> IndexDocumentAsync<T>(T document, CancellationToken ct = default)
			where T : class;

		/// <inheritdoc />
		Task<IndexResponse> IndexAsync<TDocument>(
			TDocument document,
			Func<IndexDescriptor<TDocument>, IIndexRequest<TDocument>> selector,
			CancellationToken cancellationToken = default
		) where TDocument : class;

		/// <inheritdoc />
		Task<IndexResponse> IndexAsync<TDocument>(IIndexRequest<TDocument> request, CancellationToken ct = default)
			where TDocument : class;
=======
		/// <inheritdoc cref="IElasticClient.IndexDocument{TDocument}" />
		Task<IndexResponse> IndexDocumentAsync<T>(T document, CancellationToken ct = default)
			where T : class;
>>>>>>> 20232006
	}

	public partial class ElasticClient
	{
<<<<<<< HEAD
		/// <inheritdoc />
		public IndexResponse Index<TDocument>(TDocument document, Func<IndexDescriptor<TDocument>, IIndexRequest<TDocument>> selector)
			where TDocument : class =>
			Index(selector?.InvokeOrDefault(new IndexDescriptor<TDocument>(document)));

		/// <inheritdoc />
		public IndexResponse Index<TDocument>(IIndexRequest<TDocument> request) where TDocument : class =>
			DoRequest<IIndexRequest<TDocument>, IndexResponse>(request, request.RequestParameters);

		/// <inheritdoc />
		public Task<IndexResponse> IndexAsync<TDocument>(
			TDocument document,
			Func<IndexDescriptor<TDocument>, IIndexRequest<TDocument>> selector,
			CancellationToken cancellationToken = default
		)
			where TDocument : class =>
			IndexAsync(selector?.InvokeOrDefault(new IndexDescriptor<TDocument>(document)), cancellationToken);

		/// <inheritdoc />
		public Task<IndexResponse> IndexAsync<TDocument>(IIndexRequest<TDocument> request, CancellationToken ct = default)
			where TDocument : class =>
			DoRequestAsync<IIndexRequest<TDocument>, IndexResponse>(request, request.RequestParameters, ct);

		/// <inheritdoc />
		public IndexResponse IndexDocument<TDocument>(TDocument document) where TDocument : class => Index(document, s => s);

		/// <inheritdoc />
=======
		/// <inheritdoc cref="IElasticClient.IndexDocument{TDocument}" />
		public IndexResponse IndexDocument<TDocument>(TDocument document) where TDocument : class => Index(document, s => s);

		/// <inheritdoc cref="IElasticClient.IndexDocument{TDocument}" />
>>>>>>> 20232006
		public Task<IndexResponse> IndexDocumentAsync<TDocument>(TDocument document, CancellationToken ct = default)
			where TDocument : class =>
			IndexAsync(document, s => s, ct);
	}
}<|MERGE_RESOLUTION|>--- conflicted
+++ resolved
@@ -1,4 +1,4 @@
-﻿using System.Threading;
+using System.Threading;
 using System.Threading.Tasks;
 
 namespace Nest
@@ -23,68 +23,17 @@
 		/// <param name="selector">Optionally further describe the index operation i.e override type, index, id</param>
 		IndexResponse IndexDocument<TDocument>(TDocument document) where TDocument : class;
 
-<<<<<<< HEAD
-		IndexResponse Index<TDocument>(TDocument document, Func<IndexDescriptor<TDocument>, IIndexRequest<TDocument>> selector) where TDocument : class;
-
-		/// <inheritdoc />
-		IndexResponse Index<TDocument>(IIndexRequest<TDocument> request) where TDocument : class;
-
-		Task<IndexResponse> IndexDocumentAsync<T>(T document, CancellationToken ct = default)
-			where T : class;
-
-		/// <inheritdoc />
-		Task<IndexResponse> IndexAsync<TDocument>(
-			TDocument document,
-			Func<IndexDescriptor<TDocument>, IIndexRequest<TDocument>> selector,
-			CancellationToken cancellationToken = default
-		) where TDocument : class;
-
-		/// <inheritdoc />
-		Task<IndexResponse> IndexAsync<TDocument>(IIndexRequest<TDocument> request, CancellationToken ct = default)
-			where TDocument : class;
-=======
 		/// <inheritdoc cref="IElasticClient.IndexDocument{TDocument}" />
 		Task<IndexResponse> IndexDocumentAsync<T>(T document, CancellationToken ct = default)
 			where T : class;
->>>>>>> 20232006
 	}
 
 	public partial class ElasticClient
 	{
-<<<<<<< HEAD
-		/// <inheritdoc />
-		public IndexResponse Index<TDocument>(TDocument document, Func<IndexDescriptor<TDocument>, IIndexRequest<TDocument>> selector)
-			where TDocument : class =>
-			Index(selector?.InvokeOrDefault(new IndexDescriptor<TDocument>(document)));
-
-		/// <inheritdoc />
-		public IndexResponse Index<TDocument>(IIndexRequest<TDocument> request) where TDocument : class =>
-			DoRequest<IIndexRequest<TDocument>, IndexResponse>(request, request.RequestParameters);
-
-		/// <inheritdoc />
-		public Task<IndexResponse> IndexAsync<TDocument>(
-			TDocument document,
-			Func<IndexDescriptor<TDocument>, IIndexRequest<TDocument>> selector,
-			CancellationToken cancellationToken = default
-		)
-			where TDocument : class =>
-			IndexAsync(selector?.InvokeOrDefault(new IndexDescriptor<TDocument>(document)), cancellationToken);
-
-		/// <inheritdoc />
-		public Task<IndexResponse> IndexAsync<TDocument>(IIndexRequest<TDocument> request, CancellationToken ct = default)
-			where TDocument : class =>
-			DoRequestAsync<IIndexRequest<TDocument>, IndexResponse>(request, request.RequestParameters, ct);
-
-		/// <inheritdoc />
-		public IndexResponse IndexDocument<TDocument>(TDocument document) where TDocument : class => Index(document, s => s);
-
-		/// <inheritdoc />
-=======
 		/// <inheritdoc cref="IElasticClient.IndexDocument{TDocument}" />
 		public IndexResponse IndexDocument<TDocument>(TDocument document) where TDocument : class => Index(document, s => s);
 
 		/// <inheritdoc cref="IElasticClient.IndexDocument{TDocument}" />
->>>>>>> 20232006
 		public Task<IndexResponse> IndexDocumentAsync<TDocument>(TDocument document, CancellationToken ct = default)
 			where TDocument : class =>
 			IndexAsync(document, s => s, ct);
