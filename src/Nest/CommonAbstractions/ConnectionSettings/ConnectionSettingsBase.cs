--- conflicted
+++ resolved
@@ -209,15 +209,6 @@
 		/// The mapping can infer the index, type, id and relation name for a given CLR type, as well as control
 		/// serialization behaviour for CLR properties.
 		/// </summary>
-<<<<<<< HEAD
-		[Obsolete("Please use " + nameof(DefaultMappingFor))]
-		public TConnectionSettings InferMappingFor<TDocument>(Func<ClrTypeMappingDescriptor<TDocument>, IClrTypeMapping<TDocument>> selector)
-			where TDocument : class =>
-			DefaultMappingFor(selector);
-
-		/// <inheritdoc cref="InferMappingFor{TDocument}"/>
-=======
->>>>>>> 45026fcd
 		public TConnectionSettings DefaultMappingFor<TDocument>(Func<ClrTypeMappingDescriptor<TDocument>, IClrTypeMapping<TDocument>> selector)
 			where TDocument : class
 		{
@@ -234,7 +225,7 @@
 			if (!string.IsNullOrWhiteSpace(inferMapping.IdPropertyName))
 				_idProperties[inferMapping.ClrType] = inferMapping.IdPropertyName;
 
-			if (inferMapping.IdProperty != null) 
+			if (inferMapping.IdProperty != null)
 				MapIdPropertyFor(inferMapping.IdProperty);
 
 			if (inferMapping.RoutingProperty != null)
