--- conflicted
+++ resolved
@@ -6,48 +6,6 @@
 {
 	internal class ResolvedRouteValues : Dictionary<string, string>
 	{
-<<<<<<< HEAD
-		private readonly Dictionary<string, string> _resolved = new Dictionary<string, string>();
-		private readonly Dictionary<string, IUrlParameter> _routeValues = new Dictionary<string, IUrlParameter>();
-		public string ActionId => GetResolved("action_id");
-		public string Alias => GetResolved("alias");
-		public string CategoryId => GetResolved("category_id");
-		public string Context => GetResolved("context");
-		public string DatafeedId => GetResolved("datafeed_id");
-		public string Feature => GetResolved("feature");
-		public string Field => GetResolved("field");
-		public string Fields => GetResolved("fields");
-		public string FilterId => GetResolved("filter_id");
-		public string Id => GetResolved("id");
-		public string CalendarId => GetResolved("calendar_id");
-		public string EventId => GetResolved("event_id");
-
-		public string Index => GetResolved("index");
-		public string IndexMetric => GetResolved("index_metric");
-		public string JobId => GetResolved("job_id");
-		public string Lang => GetResolved("lang");
-		public string Metric => GetResolved("metric");
-		public string Name => GetResolved("name");
-		public string NewIndex => GetResolved("new_index");
-		public string NodeId => GetResolved("node_id");
-		public string Realms => GetResolved("realms");
-		public string Repository => GetResolved("repository");
-		public string ScrollId => GetResolved("scroll_id");
-		public string Snapshot => GetResolved("snapshot");
-		public string SnapshotId => GetResolved("snapshot_id");
-		public string Target => GetResolved("target");
-		public string TaskId => GetResolved("task_id");
-		public string ThreadPoolPatterns => GetResolved("thread_pool_patterns");
-		public string Timestamp => GetResolved("timestamp");
-		public string Type => GetResolved("type");
-		public string Username => GetResolved("username");
-		public WatcherStatsMetric? WatcherStatsMetric => GetResolved("watcher_stats_metric").ToEnum<WatcherStatsMetric>();
-		public string WatchId => GetResolved("watch_id");
-
-		private string GetResolved(string route) => _resolved.TryGetValue(route, out var resolved) ? resolved : null;
-
-		private RouteValues Route(string name, IUrlParameter routeValue, bool required = true)
-=======
 		
 	}
 	
@@ -58,7 +16,6 @@
 		internal ResolvedRouteValues Resolved { get; private set; }
 		
 		internal ResolvedRouteValues Resolve(IConnectionSettingsValues configurationValues)
->>>>>>> 5158200c
 		{
 			var resolved = new ResolvedRouteValues();
 			foreach (var kv in this)
