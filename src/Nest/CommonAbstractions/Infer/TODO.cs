﻿using System;
using System.Collections.Generic;
using System.Linq;
using System.Text;
using System.Threading.Tasks;
using Elasticsearch.Net.Connection;
using Elasticsearch.Net.Serialization;

namespace Nest
{
	public class Metrics : IUrlParameter
	{
		public string GetString(IConnectionConfigurationValues settings)
		{
			throw new NotImplementedException();
		}
	}

	public class Features : IUrlParameter
	{
		public string GetString(IConnectionConfigurationValues settings)
		{
			throw new NotImplementedException();
		}
	}

	public class Feature : IUrlParameter
	{
		public string GetString(IConnectionConfigurationValues settings)
		{
			throw new NotImplementedException();
		}
	}



	public class PropertyNames : IUrlParameter
	{
		public string GetString(IConnectionConfigurationValues settings)
		{
			throw new NotImplementedException();
		}
<<<<<<< HEAD
	}
=======
		}

	public class FieldNames : IUrlParameter
	{
		private readonly string _name;
		public FieldNames(string name)
		{
			this._name = name;
		}

		public string GetString(IConnectionConfigurationValues settings) => this._name;
		public static implicit operator FieldNames(string[] fields)
		{
			throw new NotImplementedException();
		}
	}

>>>>>>> 7c0e259f
}<|MERGE_RESOLUTION|>--- conflicted
+++ resolved
@@ -32,33 +32,11 @@
 		}
 	}
 
-
-
 	public class PropertyNames : IUrlParameter
 	{
 		public string GetString(IConnectionConfigurationValues settings)
 		{
 			throw new NotImplementedException();
 		}
-<<<<<<< HEAD
 	}
-=======
-		}
-
-	public class FieldNames : IUrlParameter
-	{
-		private readonly string _name;
-		public FieldNames(string name)
-		{
-			this._name = name;
-		}
-
-		public string GetString(IConnectionConfigurationValues settings) => this._name;
-		public static implicit operator FieldNames(string[] fields)
-		{
-			throw new NotImplementedException();
-		}
-	}
-
->>>>>>> 7c0e259f
 }