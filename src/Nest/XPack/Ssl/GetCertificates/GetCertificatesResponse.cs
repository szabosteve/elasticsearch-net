--- conflicted
+++ resolved
@@ -7,42 +7,12 @@
 
 namespace Nest
 {
-<<<<<<< HEAD
-	public class GetCertificatesResponse : ResponseBase
-	{
-=======
 	[JsonFormatter(typeof(GetCertificatesResponseFormatter))]
 	public class GetCertificatesResponse : ResponseBase
 	{
 		[IgnoreDataMember]
->>>>>>> 20232006
 		public IReadOnlyCollection<ClusterCertificateInformation> Certificates { get; internal set; } =
 			EmptyReadOnly<ClusterCertificateInformation>.Collection;
-	}
-
-	public class ClusterCertificateInformation
-	{
-
-		[DataMember(Name = "path")]
-		public string Path { get; internal set; }
-
-		[DataMember(Name = "alias")]
-		public string Alias { get; internal set; }
-
-		[DataMember(Name = "format")]
-		public string Format { get; internal set; }
-
-		[DataMember(Name = "subject_dn")]
-		public string SubjectDomainName { get; internal set; }
-
-		[DataMember(Name = "serial_number")]
-		public string SerialNumber { get; internal set; }
-
-		[DataMember(Name = "has_private_key")]
-		public bool HasPrivateKey { get; internal set; }
-
-		[DataMember(Name = "expiry")]
-		public DateTimeOffset Expiry { get; internal set; }
 	}
 
 	internal class GetCertificatesResponseFormatter : IJsonFormatter<GetCertificatesResponse>
@@ -100,4 +70,29 @@
 			return response;
 		}
 	}
+
+	public class ClusterCertificateInformation
+	{
+
+		[DataMember(Name = "path")]
+		public string Path { get; internal set; }
+
+		[DataMember(Name = "alias")]
+		public string Alias { get; internal set; }
+
+		[DataMember(Name = "format")]
+		public string Format { get; internal set; }
+
+		[DataMember(Name = "subject_dn")]
+		public string SubjectDomainName { get; internal set; }
+
+		[DataMember(Name = "serial_number")]
+		public string SerialNumber { get; internal set; }
+
+		[DataMember(Name = "has_private_key")]
+		public bool HasPrivateKey { get; internal set; }
+
+		[DataMember(Name = "expiry")]
+		public DateTimeOffset Expiry { get; internal set; }
+	}
 }