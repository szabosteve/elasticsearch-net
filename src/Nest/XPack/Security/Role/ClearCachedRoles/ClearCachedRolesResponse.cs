﻿using System.Collections.Generic;
using System.Runtime.Serialization;
using Elasticsearch.Net;

namespace Nest
{
	public class ClearCachedRolesResponse : ResponseBase
	{
<<<<<<< HEAD
		[DataMember(Name ="cluster_name")]
		public string ClusterName { get; internal set; }

		[DataMember(Name ="nodes")]
=======
		[DataMember(Name = "cluster_name")]
		public string ClusterName { get; internal set; }

		[DataMember(Name = "nodes")]
>>>>>>> 20232006
		public IReadOnlyDictionary<string, SecurityNode> Nodes { get; internal set; } = EmptyReadOnly<string, SecurityNode>.Dictionary;
	}
}<|MERGE_RESOLUTION|>--- conflicted
+++ resolved
@@ -6,17 +6,10 @@
 {
 	public class ClearCachedRolesResponse : ResponseBase
 	{
-<<<<<<< HEAD
-		[DataMember(Name ="cluster_name")]
-		public string ClusterName { get; internal set; }
-
-		[DataMember(Name ="nodes")]
-=======
 		[DataMember(Name = "cluster_name")]
 		public string ClusterName { get; internal set; }
 
 		[DataMember(Name = "nodes")]
->>>>>>> 20232006
 		public IReadOnlyDictionary<string, SecurityNode> Nodes { get; internal set; } = EmptyReadOnly<string, SecurityNode>.Dictionary;
 	}
 }