--- conflicted
+++ resolved
@@ -10,17 +10,10 @@
 		[DataMember(Name = "calendar_id")]
 		public string CalendarId { get; internal set; }
 
-<<<<<<< HEAD
-		[DataMember(Name = "job_ids")]
-		public string Description { get; internal set; }
-
-		[DataMember(Name = "description")]
-=======
 		[DataMember(Name = "description")]
 		public string Description { get; internal set; }
 
 		[DataMember(Name = "job_ids")]
->>>>>>> 20232006
 		public IReadOnlyCollection<string> JobIds { get; internal set; } = EmptyReadOnly<string>.Collection;
 	}
 }