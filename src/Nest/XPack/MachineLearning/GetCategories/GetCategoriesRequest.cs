--- conflicted
+++ resolved
@@ -19,22 +19,17 @@
 	/// <inheritdoc />
 	public partial class GetCategoriesRequest
 	{
-		/// <inheritdoc cref="IGetCategoriesRequest.Page" />
+		/// <inheritdoc />
 		public IPage Page { get; set; }
 	}
 
-<<<<<<< HEAD
-	[DescriptorFor("XpackMlGetCategories")]
-=======
 	/// <inheritdoc />
->>>>>>> 59fcc782
 	public partial class GetCategoriesDescriptor
 	{
-		/// <inheritdoc cref="IGetCategoriesRequest.Page" />
+		/// <inheritdoc />
 		IPage IGetCategoriesRequest.Page { get; set; }
 
-
-		/// <inheritdoc cref="IGetCategoriesRequest.Page" />
+		/// <inheritdoc />
 		public GetCategoriesDescriptor Page(Func<PageDescriptor, IPage> selector) => Assign(a => a.Page = selector?.Invoke(new PageDescriptor()));
 	}
 }