﻿using System.Collections.Generic;
using System.Runtime.Serialization;
using Elasticsearch.Net;

namespace Nest
{
<<<<<<< HEAD
=======
	public class QueryUsage
	{
		[DataMember(Name = "total")]
		public int Total { get; internal set; }

		[DataMember(Name = "paging")]
		public int Paging { get; internal set; }

		[DataMember(Name = "failed")]
		public int Failed { get; internal set; }

		[DataMember(Name = "count")]
		public int? Count { get; internal set; }
	}

	public class CcrUsage : XPackUsage
	{
		[DataMember(Name = "auto_follow_patterns_count")]
		public int AutoFollowPatternsCount { get; internal set; }

		[DataMember(Name = "follower_indices_count")]
		public int FollowerIndicesCount { get; internal set; }
	}

	public class SqlUsage : XPackUsage
	{
		[DataMember(Name = "features")]
		public IReadOnlyDictionary<string, int> Features { get; set; } = EmptyReadOnly<string, int>.Dictionary;

		[DataMember(Name = "queries")]
		public IReadOnlyDictionary<string, QueryUsage> Queries { get; set; } = EmptyReadOnly<string, QueryUsage>.Dictionary;
	}
>>>>>>> 20232006
	public class XPackUsageResponse : ResponseBase
	{
		[DataMember(Name = "sql")]
		public SqlUsage Sql { get; internal set; }

		[DataMember(Name = "rollup")]
		public XPackUsage Rollup { get; internal set; }

		[DataMember(Name = "ccr")]
		public CcrUsage Ccr { get; internal set; }

		[DataMember(Name = "watcher")]
		public AlertingUsage Alerting { get; internal set; }

		[DataMember(Name = "graph")]
		public XPackUsage Graph { get; internal set; }

		[DataMember(Name = "logstash")]
		public XPackUsage Logstash { get; internal set; }

		[DataMember(Name = "ml")]
		public MachineLearningUsage MachineLearning { get; internal set; }

		[DataMember(Name = "monitoring")]
		public MonitoringUsage Monitoring { get; internal set; }

		[DataMember(Name = "security")]
		public SecurityUsage Security { get; internal set; }
	}

	public class XPackUsage
	{
		[DataMember(Name = "available")]
		public bool Available { get; internal set; }

		[DataMember(Name = "enabled")]
		public bool Enabled { get; internal set; }
	}

	public class SecurityUsage : XPackUsage
	{
		[DataMember(Name = "anonymous")]
		public SecurityFeatureToggle Anonymous { get; internal set; }

		[DataMember(Name = "audit")]
		public AuditUsage Audit { get; internal set; }

		[DataMember(Name = "ipfilter")]
		public IpFilterUsage IpFilter { get; internal set; }

		[DataMember(Name = "realms")]
		public IReadOnlyDictionary<string, RealmUsage> Realms { get; internal set; } = EmptyReadOnly<string, RealmUsage>.Dictionary;

		[DataMember(Name = "role_mapping")]
		public IReadOnlyDictionary<string, RoleMappingUsage> RoleMapping { get; internal set; } = EmptyReadOnly<string, RoleMappingUsage>.Dictionary;

		[DataMember(Name = "roles")]
		public IReadOnlyDictionary<string, RoleUsage> Roles { get; internal set; } = EmptyReadOnly<string, RoleUsage>.Dictionary;

		[DataMember(Name = "ssl")]
		public SslUsage Ssl { get; internal set; }

		[DataMember(Name = "system_key")]
		public SecurityFeatureToggle SystemKey { get; internal set; }

		public class RoleMappingUsage
		{
			[DataMember(Name = "enabled")]
			public int Enabled { get; internal set; }

			[DataMember(Name = "size")]
			public int Size { get; internal set; }
		}

		public class AuditUsage : SecurityFeatureToggle
		{
			[DataMember(Name = "outputs")]
			public IReadOnlyCollection<string> Outputs { get; internal set; } = EmptyReadOnly<string>.Collection;
		}

		public class IpFilterUsage
		{
			[DataMember(Name = "http")]
			public bool Http { get; internal set; }

			[DataMember(Name = "transport")]
			public bool Transport { get; internal set; }
		}

		public class RealmUsage : XPackUsage
		{
			[DataMember(Name = "name")]
			public IReadOnlyCollection<string> Name { get; internal set; } = EmptyReadOnly<string>.Collection;

			[DataMember(Name = "order")]
			public IReadOnlyCollection<long> Order { get; internal set; } = EmptyReadOnly<long>.Collection;

			[DataMember(Name = "size")]
			public IReadOnlyCollection<long> Size { get; internal set; } = EmptyReadOnly<long>.Collection;
		}

		public class RoleUsage
		{
			[DataMember(Name = "dls")]
			public bool Dls { get; internal set; }

			[DataMember(Name = "fls")]
			public bool Fls { get; internal set; }

			[DataMember(Name = "size")]
			public long Size { get; internal set; }
		}

		public class SslUsage
		{
			[DataMember(Name = "http")]
			public SecurityFeatureToggle Http { get; internal set; }

			[DataMember(Name = "transport")]
			public SecurityFeatureToggle Transport { get; internal set; }
		}

		public class SecurityFeatureToggle
		{
			[DataMember(Name = "enabled")]
			public bool Enabled { get; internal set; }
		}
	}

	public class AlertingUsage : XPackUsage
	{
		[DataMember(Name = "count")]
		public AlertingCount Count { get; internal set; }

		[DataMember(Name = "execution")]
		public AlertingExecution Execution { get; internal set; }

		[DataMember(Name = "watch")]
		public AlertingInput Watch { get; internal set; }

		public class AlertingExecution
		{
			[DataMember(Name = "actions")]
			public IReadOnlyDictionary<string, ExecutionAction> Actions { get; internal set; } = EmptyReadOnly<string, ExecutionAction>.Dictionary;
		}

		public class AlertingInput
		{
			[DataMember(Name = "input")]
			public IReadOnlyDictionary<string, AlertingCount> Input { get; internal set; } = EmptyReadOnly<string, AlertingCount>.Dictionary;

			[DataMember(Name = "trigger")]
			public IReadOnlyDictionary<string, AlertingCount> Trigger { get; internal set; } = EmptyReadOnly<string, AlertingCount>.Dictionary;
		}

		public class ExecutionAction
		{
			[DataMember(Name = "total")]
			public long Total { get; internal set; }

			[DataMember(Name = "total_in_ms")]
			public long TotalInMilliseconds { get; internal set; }
		}

		public class AlertingCount
		{
			[DataMember(Name = "active")]
			public long Active { get; internal set; }

			[DataMember(Name = "total")]
			public long Total { get; internal set; }
		}
	}

	public class MonitoringUsage : XPackUsage
	{
		[DataMember(Name = "collection_enabled")]
		public bool CollectionEnabled { get; internal set; }

		[DataMember(Name = "enabled_exporters")]
		public IReadOnlyDictionary<string, long> EnabledExporters { get; set; } = EmptyReadOnly<string, long>.Dictionary;
	}

	public class MachineLearningUsage : XPackUsage
	{
	    /// <remarks>Valid only for Elasticsearch 6.5.0+</remarks>
		[DataMember(Name = "node_count")]
		public int NodeCount { get; internal set; }

		[DataMember(Name = "datafeeds")]
		public IReadOnlyDictionary<string, DataFeed> Datafeeds { get; set; } = EmptyReadOnly<string, DataFeed>.Dictionary;

		[DataMember(Name = "jobs")]
		public IReadOnlyDictionary<string, Job> Jobs { get; set; } = EmptyReadOnly<string, Job>.Dictionary;

		public class DataFeed
		{
			[DataMember(Name = "count")]
			public long Count { get; internal set; }
		}

		public class Job
		{
			[DataMember(Name = "count")]
			public long Count { get; internal set; }

			[DataMember(Name = "detectors")]
			public JobStatistics Detectors { get; internal set; }

			[DataMember(Name = "forecasts")]
			public ForecastStatistics Forecasts { get; internal set; }

			[DataMember(Name = "model_size")]
			public JobStatistics ModelSize { get; internal set; }
		}

		public class JobStatistics
		{
			[DataMember(Name = "avg")]
			public double Average { get; internal set; }

			[DataMember(Name = "max")]
			public double Maximum { get; internal set; }

			[DataMember(Name = "min")]
			public double Minimum { get; internal set; }

			[DataMember(Name = "total")]
			public double Total { get; internal set; }
		}

		public class ForecastStatistics
		{
			/// <summary>
			/// The number of jobs that have at least one forecast.
			/// </summary>
			[DataMember(Name = "forecasted_jobs")]
			public long Jobs { get; internal set; }

			/// <summary>
			/// Statistics about the memory usage: minimum, maximum, average and total.
			/// </summary>
			[DataMember(Name = "memory_bytes")]
			public JobStatistics MemoryBytes { get; internal set; }

			/// <summary>
			/// Statistics about the forecast runtime in milliseconds: minimum, maximum, average and total.
			/// </summary>
			[DataMember(Name = "processing_time_ms")]
			public JobStatistics ProcessingTimeMilliseconds { get; internal set; }

			/// <summary>
			/// Statistics about the number of forecast records: minimum, maximum, average and total.
			/// </summary>
			[DataMember(Name = "records")]
			public JobStatistics Records { get; internal set; }

			/// <summary>
			/// Counts per forecast status.
			/// </summary>
			[DataMember(Name = "status")]
			public IReadOnlyDictionary<string, long> Status { get; internal set; } = EmptyReadOnly<string, long>.Dictionary;

			/// <summary>
			/// The number of forecasts currently available for this model.
			/// </summary>
			[DataMember(Name = "total")]
			public long Total { get; internal set; }
		}
	}
}<|MERGE_RESOLUTION|>--- conflicted
+++ resolved
@@ -4,8 +4,24 @@
 
 namespace Nest
 {
-<<<<<<< HEAD
-=======
+
+	public class CcrUsage : XPackUsage
+	{
+		[DataMember(Name = "auto_follow_patterns_count")]
+		public int AutoFollowPatternsCount { get; internal set; }
+
+		[DataMember(Name = "follower_indices_count")]
+		public int FollowerIndicesCount { get; internal set; }
+	}
+
+	public class SqlUsage : XPackUsage
+	{
+		[DataMember(Name = "features")]
+		public IReadOnlyDictionary<string, int> Features { get; set; } = EmptyReadOnly<string, int>.Dictionary;
+
+		[DataMember(Name = "queries")]
+		public IReadOnlyDictionary<string, QueryUsage> Queries { get; set; } = EmptyReadOnly<string, QueryUsage>.Dictionary;
+	}
 	public class QueryUsage
 	{
 		[DataMember(Name = "total")]
@@ -20,25 +36,6 @@
 		[DataMember(Name = "count")]
 		public int? Count { get; internal set; }
 	}
-
-	public class CcrUsage : XPackUsage
-	{
-		[DataMember(Name = "auto_follow_patterns_count")]
-		public int AutoFollowPatternsCount { get; internal set; }
-
-		[DataMember(Name = "follower_indices_count")]
-		public int FollowerIndicesCount { get; internal set; }
-	}
-
-	public class SqlUsage : XPackUsage
-	{
-		[DataMember(Name = "features")]
-		public IReadOnlyDictionary<string, int> Features { get; set; } = EmptyReadOnly<string, int>.Dictionary;
-
-		[DataMember(Name = "queries")]
-		public IReadOnlyDictionary<string, QueryUsage> Queries { get; set; } = EmptyReadOnly<string, QueryUsage>.Dictionary;
-	}
->>>>>>> 20232006
 	public class XPackUsageResponse : ResponseBase
 	{
 		[DataMember(Name = "sql")]
@@ -49,7 +46,6 @@
 
 		[DataMember(Name = "ccr")]
 		public CcrUsage Ccr { get; internal set; }
-
 		[DataMember(Name = "watcher")]
 		public AlertingUsage Alerting { get; internal set; }
 
@@ -217,7 +213,6 @@
 	{
 		[DataMember(Name = "collection_enabled")]
 		public bool CollectionEnabled { get; internal set; }
-
 		[DataMember(Name = "enabled_exporters")]
 		public IReadOnlyDictionary<string, long> EnabledExporters { get; set; } = EmptyReadOnly<string, long>.Dictionary;
 	}
