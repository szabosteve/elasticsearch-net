--- conflicted
+++ resolved
@@ -1,145 +1,141 @@
-﻿using System;
-using System.IO;
-<<<<<<< HEAD
-=======
-using System.Linq;
-using System.Security.Cryptography;
->>>>>>> dfa9006d
-using System.Threading.Tasks;
-using Elasticsearch.Net;
-using Newtonsoft.Json;
-
-namespace Nest
-{
-	public partial class ElasticClient
-	{
-		/// <inheritdoc />
-		public ISearchResponse<T> Search<T>(Func<SearchDescriptor<T>, SearchDescriptor<T>> searchSelector) where T : class
-		{
-			return this.Search<T, T>(searchSelector);
-		}
-
-		/// <inheritdoc />
-		public ISearchResponse<TResult> Search<T, TResult>(Func<SearchDescriptor<T>, SearchDescriptor<T>> searchSelector)
-			where T : class
-			where TResult : class
-		{
-			searchSelector.ThrowIfNull("searchSelector");
-			var descriptor = searchSelector(new SearchDescriptor<T>());
-
-			IPathInfo<SearchRequestParameters> p = descriptor;
-			var pathInfo = p
-				.ToPathInfo(_connectionSettings)
-				.DeserializationState(this.CreateSearchDeserializer<T, TResult>(descriptor));
-
-			var status = this.RawDispatch.SearchDispatch<SearchResponse<TResult>>(pathInfo, descriptor);
-			return status.Success ? status.Response : CreateInvalidInstance<SearchResponse<TResult>>(status);
-		}
-
-
-		
-		public ISearchResponse<T> Search<T>(ISearchRequest request)
-			where T : class
-		{
-			return this.Search<T, T>(request);
-		}
-
-		public ISearchResponse<TResult> Search<T, TResult>(ISearchRequest request)
-			where T : class
-			where TResult : class
-		{
-			var pathInfo = request
-				.ToPathInfo(_connectionSettings)
-				.DeserializationState(this.CreateSearchDeserializer<T, TResult>(request));
-
-			var status = this.RawDispatch.SearchDispatch<SearchResponse<TResult>>(pathInfo, request);
-			return status.Success ? status.Response : CreateInvalidInstance<SearchResponse<TResult>>(status);
-		}
-
-		/// <inheritdoc />
-		public Task<ISearchResponse<T>> SearchAsync<T>(Func<SearchDescriptor<T>, SearchDescriptor<T>> searchSelector)
-			where T : class
-		{
-			return this.SearchAsync<T, T>(searchSelector);
-		}
-
-		/// <inheritdoc />
-		public Task<ISearchResponse<TResult>> SearchAsync<T, TResult>(Func<SearchDescriptor<T>, SearchDescriptor<T>> searchSelector)
-			where T : class
-			where TResult : class
-		{
-			searchSelector.ThrowIfNull("searchSelector");
-			var descriptor = searchSelector(new SearchDescriptor<T>());
-			
-			IPathInfo<SearchRequestParameters> p = descriptor;
-			var pathInfo = p
-				.ToPathInfo(_connectionSettings)
-				.DeserializationState(CreateSearchDeserializer<T, TResult>(descriptor));
-
-			return this.RawDispatch.SearchDispatchAsync<SearchResponse<TResult>>(pathInfo, descriptor)
-				.ContinueWith<ISearchResponse<TResult>>(t => {
-					if (t.IsFaulted)
-						throw t.Exception.Flatten().InnerException;
-					
-					return t.Result.Success
-						? t.Result.Response
-						: CreateInvalidInstance<SearchResponse<TResult>>(t.Result);
-				});
-		}
-
-
-		public Task<ISearchResponse<T>> SearchAsync<T>(ISearchRequest request)
-			where T : class
-		{
-			return this.SearchAsync<T, T>(request);
-		}
-
-		public Task<ISearchResponse<TResult>> SearchAsync<T, TResult>(ISearchRequest request)
-			where T : class
-			where TResult : class
-		{
-			var pathInfo = request
-				.ToPathInfo(_connectionSettings)
-				.DeserializationState(this.CreateSearchDeserializer<T, TResult>(request));
-			
-			return this.RawDispatch.SearchDispatchAsync<SearchResponse<TResult>>(pathInfo, request)
-				.ContinueWith<ISearchResponse<TResult>>(t => {
-					if (t.IsFaulted)
-						throw t.Exception.Flatten().InnerException;
-					
-					return t.Result.Success
-						? t.Result.Response
-						: CreateInvalidInstance<SearchResponse<TResult>>(t.Result);
-				});
-		}
-
-		private SearchResponse<TResult> FieldsSearchDeserializer<T, TResult>(IElasticsearchResponse response, Stream stream, ISearchRequest d)
-			where T : class
-			where TResult : class
-		{
-			var converter = this.CreateCovariantSearchSelector<T, TResult>(d);
-			var dict = response.Success
-				? Serializer.DeserializeInternal<SearchResponse<TResult>>(stream, converter)
-				: null;
-			return dict;
-		}
-		
-		private Func<IElasticsearchResponse, Stream, SearchResponse<TResult>> CreateSearchDeserializer<T, TResult>(ISearchRequest request)
-			where T : class
-			where TResult : class
-		{
-				
-			Func<IElasticsearchResponse, Stream, SearchResponse<TResult>> responseCreator = 
-					(r, s) => this.FieldsSearchDeserializer<T, TResult>(r, s, request);
-			return responseCreator;
-		}
-		
-		private JsonConverter CreateCovariantSearchSelector<T, TResult>(ISearchRequest originalSearchDescriptor)
-			where T : class
-			where TResult : class
-		{
-			SearchPathInfo.CloseOverAutomagicCovariantResultSelector(this.Infer, originalSearchDescriptor);
-			return originalSearchDescriptor.TypeSelector == null ? null : new ConcreteTypeConverter<TResult>(originalSearchDescriptor.TypeSelector);
-		}
-	}
+﻿using System;
+using System.IO;
+using System.Security.Cryptography;
+using System.Threading.Tasks;
+using Elasticsearch.Net;
+using Newtonsoft.Json;
+
+namespace Nest
+{
+	public partial class ElasticClient
+	{
+		/// <inheritdoc />
+		public ISearchResponse<T> Search<T>(Func<SearchDescriptor<T>, SearchDescriptor<T>> searchSelector) where T : class
+		{
+			return this.Search<T, T>(searchSelector);
+		}
+
+		/// <inheritdoc />
+		public ISearchResponse<TResult> Search<T, TResult>(Func<SearchDescriptor<T>, SearchDescriptor<T>> searchSelector)
+			where T : class
+			where TResult : class
+		{
+			searchSelector.ThrowIfNull("searchSelector");
+			var descriptor = searchSelector(new SearchDescriptor<T>());
+
+			IPathInfo<SearchRequestParameters> p = descriptor;
+			var pathInfo = p
+				.ToPathInfo(_connectionSettings)
+				.DeserializationState(this.CreateSearchDeserializer<T, TResult>(descriptor));
+
+			var status = this.RawDispatch.SearchDispatch<SearchResponse<TResult>>(pathInfo, descriptor);
+			return status.Success ? status.Response : CreateInvalidInstance<SearchResponse<TResult>>(status);
+		}
+
+
+		
+		public ISearchResponse<T> Search<T>(ISearchRequest request)
+			where T : class
+		{
+			return this.Search<T, T>(request);
+		}
+
+		public ISearchResponse<TResult> Search<T, TResult>(ISearchRequest request)
+			where T : class
+			where TResult : class
+		{
+			var pathInfo = request
+				.ToPathInfo(_connectionSettings)
+				.DeserializationState(this.CreateSearchDeserializer<T, TResult>(request));
+
+			var status = this.RawDispatch.SearchDispatch<SearchResponse<TResult>>(pathInfo, request);
+			return status.Success ? status.Response : CreateInvalidInstance<SearchResponse<TResult>>(status);
+		}
+
+		/// <inheritdoc />
+		public Task<ISearchResponse<T>> SearchAsync<T>(Func<SearchDescriptor<T>, SearchDescriptor<T>> searchSelector)
+			where T : class
+		{
+			return this.SearchAsync<T, T>(searchSelector);
+		}
+
+		/// <inheritdoc />
+		public Task<ISearchResponse<TResult>> SearchAsync<T, TResult>(Func<SearchDescriptor<T>, SearchDescriptor<T>> searchSelector)
+			where T : class
+			where TResult : class
+		{
+			searchSelector.ThrowIfNull("searchSelector");
+			var descriptor = searchSelector(new SearchDescriptor<T>());
+			
+			IPathInfo<SearchRequestParameters> p = descriptor;
+			var pathInfo = p
+				.ToPathInfo(_connectionSettings)
+				.DeserializationState(CreateSearchDeserializer<T, TResult>(descriptor));
+
+			return this.RawDispatch.SearchDispatchAsync<SearchResponse<TResult>>(pathInfo, descriptor)
+				.ContinueWith<ISearchResponse<TResult>>(t => {
+					if (t.IsFaulted)
+						throw t.Exception.Flatten().InnerException;
+					
+					return t.Result.Success
+						? t.Result.Response
+						: CreateInvalidInstance<SearchResponse<TResult>>(t.Result);
+				});
+		}
+
+
+		public Task<ISearchResponse<T>> SearchAsync<T>(ISearchRequest request)
+			where T : class
+		{
+			return this.SearchAsync<T, T>(request);
+		}
+
+		public Task<ISearchResponse<TResult>> SearchAsync<T, TResult>(ISearchRequest request)
+			where T : class
+			where TResult : class
+		{
+			var pathInfo = request
+				.ToPathInfo(_connectionSettings)
+				.DeserializationState(this.CreateSearchDeserializer<T, TResult>(request));
+			
+			return this.RawDispatch.SearchDispatchAsync<SearchResponse<TResult>>(pathInfo, request)
+				.ContinueWith<ISearchResponse<TResult>>(t => {
+					if (t.IsFaulted)
+						throw t.Exception.Flatten().InnerException;
+					
+					return t.Result.Success
+						? t.Result.Response
+						: CreateInvalidInstance<SearchResponse<TResult>>(t.Result);
+				});
+		}
+
+		private SearchResponse<TResult> FieldsSearchDeserializer<T, TResult>(IElasticsearchResponse response, Stream stream, ISearchRequest d)
+			where T : class
+			where TResult : class
+		{
+			var converter = this.CreateCovariantSearchSelector<T, TResult>(d);
+			var dict = response.Success
+				? Serializer.DeserializeInternal<SearchResponse<TResult>>(stream, converter)
+				: null;
+			return dict;
+		}
+		
+		private Func<IElasticsearchResponse, Stream, SearchResponse<TResult>> CreateSearchDeserializer<T, TResult>(ISearchRequest request)
+			where T : class
+			where TResult : class
+		{
+				
+			Func<IElasticsearchResponse, Stream, SearchResponse<TResult>> responseCreator = 
+					(r, s) => this.FieldsSearchDeserializer<T, TResult>(r, s, request);
+			return responseCreator;
+		}
+		
+		private JsonConverter CreateCovariantSearchSelector<T, TResult>(ISearchRequest originalSearchDescriptor)
+			where T : class
+			where TResult : class
+		{
+			SearchPathInfo.CloseOverAutomagicCovariantResultSelector(this.Infer, originalSearchDescriptor);
+			return originalSearchDescriptor.TypeSelector == null ? null : new ConcreteTypeConverter<TResult>(originalSearchDescriptor.TypeSelector);
+		}
+	}
 }