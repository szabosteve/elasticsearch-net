﻿using System;
using System.Collections.Generic;
using System.Linq;
using System.Text;
using Newtonsoft.Json;

namespace Nest
{
    [JsonObject]
    public class NodeStats
    {
        [JsonProperty("timestamp")]
        public long Timestamp { get; internal set; }
        [JsonProperty("name")]
        public string Name { get; internal set; }
        [JsonProperty("transport_address")]
        public string TransportAddress { get; internal set; }
        [JsonProperty("hostname")]
        public string Hostname { get; internal set; }

        [JsonProperty("indices")]
<<<<<<< HEAD
		[JsonConverter(typeof(DictionaryKeysAreNotPropertyNamesJsonConverter))]
		public Dictionary<string, NodeStatsIndexes> Indices { get; internal set; }
=======
        public NodeStatsIndexes Indices { get; internal set; }
>>>>>>> 648eb07d

        [JsonProperty("os")]
        public OSStats OS { get; internal set; }

        [JsonProperty("process")]
        public ProcessStats Process { get; internal set; }

        [JsonProperty("jvm")]
        public JVM JVM { get; internal set; }

        [JsonProperty("thread_pool")]
		[JsonConverter(typeof(DictionaryKeysAreNotPropertyNamesJsonConverter))]
		public Dictionary<string, ThreadCountStats> ThreadPool { get; internal set; }

        [JsonProperty("network")]
        public NetworkStats Network { get; internal set; }

        [JsonProperty("fs")]
        public FileSystemStats FileSystem { get; internal set; }

        [JsonProperty("transport")]
        public TransportStats Transport { get; internal set; }

        [JsonProperty("http")]
        public HttpStats HTTP { get; internal set; }
    }

    [JsonObject]
    public class NodeStatsIndexes
    {
        [JsonProperty("store")]
        public IndexStoreStats Store { get; internal set; }
        [JsonProperty("docs")]
        public DocStats Docs { get; internal set; }
        [JsonProperty("indexing")]
        public IndexingStats Indexing { get; internal set; }
        [JsonProperty("get")]
        public GetStats Get { get; internal set; }
        [JsonProperty("search")]
        public SearchStats Search { get; internal set; }
        [JsonProperty("cache")]
        public IndexCacheStats Cache { get; internal set; }
        [JsonProperty("merges")]
        public MergesStats Merges { get; internal set; }
        [JsonProperty("refresh")]
        public RefreshStats Refresh { get; internal set; }
        [JsonProperty("flush")]
        public FlushStats Flush { get; internal set; }

        [JsonObject]
        public class IndexStoreStats : StoreStats
        {
            [JsonProperty("throttle_time")]
            public string ThrottleTime { get; internal set; }
            [JsonProperty("throttle_time_in_millis")]
            public long ThrottleTimeInMilliseconds { get; internal set; }
        }

        [JsonObject]
        public class IndexCacheStats
        {
            [JsonProperty(PropertyName = "field_evictions")]
            public long FieldEvictions { get; internal set; }
            [JsonProperty(PropertyName = "field_size")]
            public string FieldSize { get; internal set; }
            [JsonProperty(PropertyName = "field_size_in_bytes")]
            public long FieldSizeInBytes { get; internal set; }
            [JsonProperty(PropertyName = "filter_count")]
            public long FilterCount { get; internal set; }
            [JsonProperty(PropertyName = "filter_evictions")]
            public long FilterEvictions { get; internal set; }
            [JsonProperty(PropertyName = "filter_size")]
            public string FilterSize { get; internal set; }
            [JsonProperty(PropertyName = "filter_size_in_bytes")]
            public long FilterSizeInBytes { get; internal set; }
            [JsonProperty(PropertyName = "bloom_size")]
            public string BloomSize { get; internal set; }
            [JsonProperty(PropertyName = "bloom_size_in_bytes")]
            public long BloomSizeInBytes { get; internal set; }
            [JsonProperty(PropertyName = "id_cache_size")]
            public string IDCacheSize { get; internal set; }
            [JsonProperty(PropertyName = "id_cache_size_in_bytes")]
            public long IDCacheSizeInBytes { get; internal set; }
        }
    }

    [JsonObject]
    public class UptimeStats
    {
        [JsonProperty("timestamp")]
        public long Timestamp { get; internal set; }
        [JsonProperty("uptime")]
        public string Uptime { get; internal set; }
        [JsonProperty("uptime_in_millis")]
        public long UptimeInMilliseconds { get; internal set; }
        [JsonProperty("load_average")]
        public float[] LoadAverage { get; internal set; }
    }

    [JsonObject]
    public class OSStats : UptimeStats
    {
        [JsonProperty("CPU")]
        public CPUStats CPU { get; internal set; }
        [JsonProperty("mem")]
        public MemoryStats Memory { get; internal set; }
        [JsonProperty("swap")]
        public BaseMemoryStats Swap { get; internal set; }


        [JsonObject]
        public class CPUStats
        {
            [JsonProperty("sys")]
            public int System { get; internal set; }
            [JsonProperty("user")]
            public int User { get; internal set; }
            [JsonProperty("idle")]
            public int Idle { get; internal set; }
        }

        [JsonObject]
        public class BaseMemoryStats
        {
            [JsonProperty("used")]
            public string Used { get; internal set; }
            [JsonProperty("used_in_bytes")]
            public long UsedInBytes { get; internal set; }
            [JsonProperty("free")]
            public string Free { get; internal set; }
            [JsonProperty("free_in_bytes")]
            public long FreeInBytes { get; internal set; }
        }

        [JsonObject]
        public class MemoryStats : BaseMemoryStats
        {
            [JsonProperty("free_percent")]
            public int FreePercent { get; internal set; }
            [JsonProperty("used_percent")]
            public int UsedPercent { get; internal set; }
            [JsonProperty("actual_free")]
            public string ActualFree { get; internal set; }
            [JsonProperty("actual_free_in_bytes")]
            public long ActualFreeInbytes { get; internal set; }
            [JsonProperty("actual_used")]
            public string ActualUsed { get; internal set; }
            [JsonProperty("actual_used_in_bytes")]
            public long ActualUsedInBytes { get; internal set; }
        }
    }

    [JsonObject]
    public class ProcessStats
    {
        [JsonProperty("timestamp")]
        public long Timestamp { get; internal set; }
        [JsonProperty("open_file_descriptors")]
        public int OpenFileDescriptors { get; internal set; }

        [JsonProperty("cpu")]
        public CPUStats CPU { get; internal set; }
        [JsonProperty("mem")]
        public MemoryStats Memory { get; internal set; }

        [JsonObject]
        public class CPUStats
        {
            [JsonProperty("percent")]
            public int Percent { get; internal set; }
            [JsonProperty("sys")]
            public string System { get; internal set; }
            [JsonProperty("sys_in_millis")]
            public long SystemInMilliseconds { get; internal set; }
            [JsonProperty("user")]
            public string User { get; internal set; }
            [JsonProperty("user_in_millis")]
            public long UserInMilliseconds { get; internal set; }
            [JsonProperty("total")]
            public string Total { get; internal set; }
            [JsonProperty("total_in_millis")]
            public long TotalInMilliseconds { get; internal set; }
        }

        [JsonObject]
        public class MemoryStats
        {
            [JsonProperty("resident")]
            public string Resident { get; internal set; }
            [JsonProperty("resident_in_bytes")]
            public long ResidentInBytes { get; internal set; }
            [JsonProperty("share")]
            public string Share { get; internal set; }
            [JsonProperty("share_in_bytes")]
            public long ShareInBytes { get; internal set; }
            [JsonProperty("total_virtual")]
            public string TotalVirtual { get; internal set; }
            [JsonProperty("total_virtual_in_bytes")]
            public long TotalVirtualInBytes { get; internal set; }
        }
    }

    [JsonObject]
    public class JVM : UptimeStats
    {
        [JsonProperty("mem")]
        public MemoryStats Memory { get; internal set; }
        [JsonProperty("threads")]
        public ThreadStats Threads { get; internal set; }
        [JsonProperty("gc")]
        public GCOverallStats GC { get; internal set; }
        [JsonProperty("buffer_pools")]
		[JsonConverter(typeof(DictionaryKeysAreNotPropertyNamesJsonConverter))]
		public Dictionary<string, NodeBufferPool> BufferPools { get; internal set; }

        [JsonObject]
        public class MemoryStats
        {
            [JsonProperty("heap_used")]
            public string HeapUsed { get; internal set; }
            [JsonProperty("heap_used_in_bytes")]
            public long HeapUsedInBytes { get; internal set; }
            [JsonProperty("heap_committed")]
            public string HeapCommitted { get; internal set; }
            [JsonProperty("heap_committed_in_bytes")]
            public long HeapCommittedInBytes { get; internal set; }
            [JsonProperty("non_heap_used")]
            public string NonHeapUsed { get; internal set; }
            [JsonProperty("non_heap_used_in_bytes")]
            public long NonHeapUsedInBytes { get; internal set; }
            [JsonProperty("non_heap_committed")]
            public string NonHeapCommitted { get; internal set; }
            [JsonProperty("non_heap_committed_in_bytes")]
            public long NonHeapCommittedInBytes { get; internal set; }
            [JsonProperty("pools")]
			[JsonConverter(typeof(DictionaryKeysAreNotPropertyNamesJsonConverter))]
			public Dictionary<string, JVMPool> Pools { get; internal set; }

            [JsonObject]
            public class JVMPool
            {
                [JsonProperty("used")]
                public string Used { get; internal set; }
                [JsonProperty("used_in_bytes")]
                public long UsedInBytes { get; internal set; }
                [JsonProperty("max")]
                public string Max { get; internal set; }
                [JsonProperty("max_in_bytes")]
                public long MaxInBytes { get; internal set; }
                [JsonProperty("peak_used")]
                public string PeakUsed { get; internal set; }
                [JsonProperty("peak_used_in_bytes")]
                public long PeakUsedInBytes { get; internal set; }
                [JsonProperty("peak_max")]
                public string PeakMax { get; internal set; }
                [JsonProperty("peak_max_in_bytes")]
                public long PeakMaxInBytes { get; internal set; }
            }
        }

        [JsonObject]
        public class ThreadStats
        {
            [JsonProperty("count")]
            public int Count { get; internal set; }
            [JsonProperty("peak_count")]
            public int PeakCount { get; internal set; }
        }

        [JsonObject]
        public class GCOverallStats : GarbageCollectorStats
        {
            [JsonProperty("Collectors")]
			[JsonConverter(typeof(DictionaryKeysAreNotPropertyNamesJsonConverter))]
			public Dictionary<string, GarbageCollectorStats> collectors { get; internal set; }
        }

        [JsonObject]
        public class GarbageCollectorStats
        {
            [JsonProperty("collection_count")]
            public long CollectionCount { get; internal set; }
            [JsonProperty("collection_time")]
            public string CollectionTime { get; internal set; }
            [JsonProperty("collection_time_in_millis")]
            public long CollectionTimeInMilliseconds { get; internal set; }
        }

        [JsonObject]
        public class NodeBufferPool
        {
            [JsonProperty("count")]
            public int Count { get; internal set; }
            [JsonProperty("used")]
            public string Used { get; internal set; }
            [JsonProperty("used_in_bytes")]
            public long UsedInBytes { get; internal set; }
            [JsonProperty("total_capacity")]
            public string TotalCapacity { get; internal set; }
            [JsonProperty("total_capacity_in_bytes")]
            public long TotalCapacityInBytes { get; internal set; }
        }
    }

    [JsonObject]
    public class ThreadCountStats
    {
        [JsonProperty("threads")]
        public long Threads { get; internal set; }
        [JsonProperty("queue")]
        public long Queue { get; internal set; }
        [JsonProperty("active")]
        public long Active { get; internal set; }
        [JsonProperty("rejected")]
        public long Rejected { get; internal set; }
        [JsonProperty("largest")]
        public long Largest { get; internal set; }
        [JsonProperty("completed")]
        public long Completed { get; internal set; }
    }

    [JsonObject]
    public class NetworkStats
    {
        [JsonProperty("tcp")]
        public TCPStats tcp { get; internal set; }

        [JsonObject]
        public class TCPStats
        {
            [JsonProperty("active_opens")]
            public long ActiveOpens { get; internal set; }
            [JsonProperty("passive_opens")]
            public long PassiceOpens { get; internal set; }
            [JsonProperty("curr_estab")]
            public long CurrentEstablished { get; internal set; }
            [JsonProperty("in_segs")]
            public long InSegments { get; internal set; }
            [JsonProperty("out_segs")]
            public long OutSegments { get; internal set; }
            [JsonProperty("retrans_segs")]
            public long RetransmittedSegments { get; internal set; }
            [JsonProperty("estab_resets")]
            public long EstablishedResets { get; internal set; }
            [JsonProperty("attempt_fails")]
            public long AttemptFails { get; internal set; }
            [JsonProperty("in_errs")]
            public long InErrors { get; internal set; }
            [JsonProperty("out_rsts")]
            public long OutResets { get; internal set; }
        }
    }

    [JsonObject]
    public class FileSystemStats
    {
        [JsonProperty("timestamp")]
        public long Timestamp { get; internal set; }
        [JsonProperty("data")]
        public DatumStats[] Data { get; internal set; }

        [JsonObject]
        public class DatumStats
        {
            [JsonProperty("path")]
            public string Path { get; internal set; }
            [JsonProperty("mount")]
            public string Mount { get; internal set; }
            [JsonProperty("dev")]
            public string Dev { get; internal set; }
            [JsonProperty("total")]
            public string Total { get; internal set; }
            [JsonProperty("total_in_bytes")]
            public long TotalInBytes { get; internal set; }
            [JsonProperty("free")]
            public string Free { get; internal set; }
            [JsonProperty("free_in_bytes")]
            public long FreeInBytes { get; internal set; }
            [JsonProperty("available")]
            public string Available { get; internal set; }
            [JsonProperty("available_in_bytes")]
            public long AvailableInBytes { get; internal set; }
            [JsonProperty("disk_reads")]
            public long DiskReads { get; internal set; }
            [JsonProperty("disk_writes")]
            public long DiskWrites { get; internal set; }
            [JsonProperty("disk_read_size")]
            public string DiskReadSize { get; internal set; }
            [JsonProperty("disk_read_size_in_bytes")]
            public long DiskReadSizeInBytes { get; internal set; }
            [JsonProperty("disk_write_size")]
            public string DiskWriteSize { get; internal set; }
            [JsonProperty("disk_write_size_in_bytes")]
            public long DiskWriteSizeInBytes { get; internal set; }
            [JsonProperty("disk_queue")]
            public string DiskQueue { get; internal set; }
        }
    }

    [JsonObject]
    public class TransportStats
    {
        [JsonProperty("server_open")]
        public int ServerOpen { get; internal set; }
        [JsonProperty("rx_count")]
        public long RXCount { get; internal set; }
        [JsonProperty("rx_size")]
        public string RXSize { get; internal set; }
        [JsonProperty("rx_size_in_bytes")]
        public long RXSizeInBytes { get; internal set; }
        [JsonProperty("tx_count")]
        public long TXCount { get; internal set; }
        [JsonProperty("tx_size")]
        public string TXSize { get; internal set; }
        [JsonProperty("tx_size_in_bytes")]
        public long TXSizeInBytes { get; internal set; }
    }

    [JsonObject]
    public class HttpStats
    {
        [JsonProperty("current_open")]
        public int CurrentOpen { get; internal set; }
        [JsonProperty("total_opened")]
        public long TotalOpened { get; internal set; }
    }
}<|MERGE_RESOLUTION|>--- conflicted
+++ resolved
@@ -1,454 +1,450 @@
-﻿using System;
-using System.Collections.Generic;
-using System.Linq;
-using System.Text;
-using Newtonsoft.Json;
-
-namespace Nest
-{
-    [JsonObject]
-    public class NodeStats
-    {
-        [JsonProperty("timestamp")]
-        public long Timestamp { get; internal set; }
-        [JsonProperty("name")]
-        public string Name { get; internal set; }
-        [JsonProperty("transport_address")]
-        public string TransportAddress { get; internal set; }
-        [JsonProperty("hostname")]
-        public string Hostname { get; internal set; }
-
-        [JsonProperty("indices")]
-<<<<<<< HEAD
-		[JsonConverter(typeof(DictionaryKeysAreNotPropertyNamesJsonConverter))]
-		public Dictionary<string, NodeStatsIndexes> Indices { get; internal set; }
-=======
-        public NodeStatsIndexes Indices { get; internal set; }
->>>>>>> 648eb07d
-
-        [JsonProperty("os")]
-        public OSStats OS { get; internal set; }
-
-        [JsonProperty("process")]
-        public ProcessStats Process { get; internal set; }
-
-        [JsonProperty("jvm")]
-        public JVM JVM { get; internal set; }
-
-        [JsonProperty("thread_pool")]
-		[JsonConverter(typeof(DictionaryKeysAreNotPropertyNamesJsonConverter))]
-		public Dictionary<string, ThreadCountStats> ThreadPool { get; internal set; }
-
-        [JsonProperty("network")]
-        public NetworkStats Network { get; internal set; }
-
-        [JsonProperty("fs")]
-        public FileSystemStats FileSystem { get; internal set; }
-
-        [JsonProperty("transport")]
-        public TransportStats Transport { get; internal set; }
-
-        [JsonProperty("http")]
-        public HttpStats HTTP { get; internal set; }
-    }
-
-    [JsonObject]
-    public class NodeStatsIndexes
-    {
-        [JsonProperty("store")]
-        public IndexStoreStats Store { get; internal set; }
-        [JsonProperty("docs")]
-        public DocStats Docs { get; internal set; }
-        [JsonProperty("indexing")]
-        public IndexingStats Indexing { get; internal set; }
-        [JsonProperty("get")]
-        public GetStats Get { get; internal set; }
-        [JsonProperty("search")]
-        public SearchStats Search { get; internal set; }
-        [JsonProperty("cache")]
-        public IndexCacheStats Cache { get; internal set; }
-        [JsonProperty("merges")]
-        public MergesStats Merges { get; internal set; }
-        [JsonProperty("refresh")]
-        public RefreshStats Refresh { get; internal set; }
-        [JsonProperty("flush")]
-        public FlushStats Flush { get; internal set; }
-
-        [JsonObject]
-        public class IndexStoreStats : StoreStats
-        {
-            [JsonProperty("throttle_time")]
-            public string ThrottleTime { get; internal set; }
-            [JsonProperty("throttle_time_in_millis")]
-            public long ThrottleTimeInMilliseconds { get; internal set; }
-        }
-
-        [JsonObject]
-        public class IndexCacheStats
-        {
-            [JsonProperty(PropertyName = "field_evictions")]
-            public long FieldEvictions { get; internal set; }
-            [JsonProperty(PropertyName = "field_size")]
-            public string FieldSize { get; internal set; }
-            [JsonProperty(PropertyName = "field_size_in_bytes")]
-            public long FieldSizeInBytes { get; internal set; }
-            [JsonProperty(PropertyName = "filter_count")]
-            public long FilterCount { get; internal set; }
-            [JsonProperty(PropertyName = "filter_evictions")]
-            public long FilterEvictions { get; internal set; }
-            [JsonProperty(PropertyName = "filter_size")]
-            public string FilterSize { get; internal set; }
-            [JsonProperty(PropertyName = "filter_size_in_bytes")]
-            public long FilterSizeInBytes { get; internal set; }
-            [JsonProperty(PropertyName = "bloom_size")]
-            public string BloomSize { get; internal set; }
-            [JsonProperty(PropertyName = "bloom_size_in_bytes")]
-            public long BloomSizeInBytes { get; internal set; }
-            [JsonProperty(PropertyName = "id_cache_size")]
-            public string IDCacheSize { get; internal set; }
-            [JsonProperty(PropertyName = "id_cache_size_in_bytes")]
-            public long IDCacheSizeInBytes { get; internal set; }
-        }
-    }
-
-    [JsonObject]
-    public class UptimeStats
-    {
-        [JsonProperty("timestamp")]
-        public long Timestamp { get; internal set; }
-        [JsonProperty("uptime")]
-        public string Uptime { get; internal set; }
-        [JsonProperty("uptime_in_millis")]
-        public long UptimeInMilliseconds { get; internal set; }
-        [JsonProperty("load_average")]
-        public float[] LoadAverage { get; internal set; }
-    }
-
-    [JsonObject]
-    public class OSStats : UptimeStats
-    {
-        [JsonProperty("CPU")]
-        public CPUStats CPU { get; internal set; }
-        [JsonProperty("mem")]
-        public MemoryStats Memory { get; internal set; }
-        [JsonProperty("swap")]
-        public BaseMemoryStats Swap { get; internal set; }
-
-
-        [JsonObject]
-        public class CPUStats
-        {
-            [JsonProperty("sys")]
-            public int System { get; internal set; }
-            [JsonProperty("user")]
-            public int User { get; internal set; }
-            [JsonProperty("idle")]
-            public int Idle { get; internal set; }
-        }
-
-        [JsonObject]
-        public class BaseMemoryStats
-        {
-            [JsonProperty("used")]
-            public string Used { get; internal set; }
-            [JsonProperty("used_in_bytes")]
-            public long UsedInBytes { get; internal set; }
-            [JsonProperty("free")]
-            public string Free { get; internal set; }
-            [JsonProperty("free_in_bytes")]
-            public long FreeInBytes { get; internal set; }
-        }
-
-        [JsonObject]
-        public class MemoryStats : BaseMemoryStats
-        {
-            [JsonProperty("free_percent")]
-            public int FreePercent { get; internal set; }
-            [JsonProperty("used_percent")]
-            public int UsedPercent { get; internal set; }
-            [JsonProperty("actual_free")]
-            public string ActualFree { get; internal set; }
-            [JsonProperty("actual_free_in_bytes")]
-            public long ActualFreeInbytes { get; internal set; }
-            [JsonProperty("actual_used")]
-            public string ActualUsed { get; internal set; }
-            [JsonProperty("actual_used_in_bytes")]
-            public long ActualUsedInBytes { get; internal set; }
-        }
-    }
-
-    [JsonObject]
-    public class ProcessStats
-    {
-        [JsonProperty("timestamp")]
-        public long Timestamp { get; internal set; }
-        [JsonProperty("open_file_descriptors")]
-        public int OpenFileDescriptors { get; internal set; }
-
-        [JsonProperty("cpu")]
-        public CPUStats CPU { get; internal set; }
-        [JsonProperty("mem")]
-        public MemoryStats Memory { get; internal set; }
-
-        [JsonObject]
-        public class CPUStats
-        {
-            [JsonProperty("percent")]
-            public int Percent { get; internal set; }
-            [JsonProperty("sys")]
-            public string System { get; internal set; }
-            [JsonProperty("sys_in_millis")]
-            public long SystemInMilliseconds { get; internal set; }
-            [JsonProperty("user")]
-            public string User { get; internal set; }
-            [JsonProperty("user_in_millis")]
-            public long UserInMilliseconds { get; internal set; }
-            [JsonProperty("total")]
-            public string Total { get; internal set; }
-            [JsonProperty("total_in_millis")]
-            public long TotalInMilliseconds { get; internal set; }
-        }
-
-        [JsonObject]
-        public class MemoryStats
-        {
-            [JsonProperty("resident")]
-            public string Resident { get; internal set; }
-            [JsonProperty("resident_in_bytes")]
-            public long ResidentInBytes { get; internal set; }
-            [JsonProperty("share")]
-            public string Share { get; internal set; }
-            [JsonProperty("share_in_bytes")]
-            public long ShareInBytes { get; internal set; }
-            [JsonProperty("total_virtual")]
-            public string TotalVirtual { get; internal set; }
-            [JsonProperty("total_virtual_in_bytes")]
-            public long TotalVirtualInBytes { get; internal set; }
-        }
-    }
-
-    [JsonObject]
-    public class JVM : UptimeStats
-    {
-        [JsonProperty("mem")]
-        public MemoryStats Memory { get; internal set; }
-        [JsonProperty("threads")]
-        public ThreadStats Threads { get; internal set; }
-        [JsonProperty("gc")]
-        public GCOverallStats GC { get; internal set; }
-        [JsonProperty("buffer_pools")]
-		[JsonConverter(typeof(DictionaryKeysAreNotPropertyNamesJsonConverter))]
-		public Dictionary<string, NodeBufferPool> BufferPools { get; internal set; }
-
-        [JsonObject]
-        public class MemoryStats
-        {
-            [JsonProperty("heap_used")]
-            public string HeapUsed { get; internal set; }
-            [JsonProperty("heap_used_in_bytes")]
-            public long HeapUsedInBytes { get; internal set; }
-            [JsonProperty("heap_committed")]
-            public string HeapCommitted { get; internal set; }
-            [JsonProperty("heap_committed_in_bytes")]
-            public long HeapCommittedInBytes { get; internal set; }
-            [JsonProperty("non_heap_used")]
-            public string NonHeapUsed { get; internal set; }
-            [JsonProperty("non_heap_used_in_bytes")]
-            public long NonHeapUsedInBytes { get; internal set; }
-            [JsonProperty("non_heap_committed")]
-            public string NonHeapCommitted { get; internal set; }
-            [JsonProperty("non_heap_committed_in_bytes")]
-            public long NonHeapCommittedInBytes { get; internal set; }
-            [JsonProperty("pools")]
-			[JsonConverter(typeof(DictionaryKeysAreNotPropertyNamesJsonConverter))]
-			public Dictionary<string, JVMPool> Pools { get; internal set; }
-
-            [JsonObject]
-            public class JVMPool
-            {
-                [JsonProperty("used")]
-                public string Used { get; internal set; }
-                [JsonProperty("used_in_bytes")]
-                public long UsedInBytes { get; internal set; }
-                [JsonProperty("max")]
-                public string Max { get; internal set; }
-                [JsonProperty("max_in_bytes")]
-                public long MaxInBytes { get; internal set; }
-                [JsonProperty("peak_used")]
-                public string PeakUsed { get; internal set; }
-                [JsonProperty("peak_used_in_bytes")]
-                public long PeakUsedInBytes { get; internal set; }
-                [JsonProperty("peak_max")]
-                public string PeakMax { get; internal set; }
-                [JsonProperty("peak_max_in_bytes")]
-                public long PeakMaxInBytes { get; internal set; }
-            }
-        }
-
-        [JsonObject]
-        public class ThreadStats
-        {
-            [JsonProperty("count")]
-            public int Count { get; internal set; }
-            [JsonProperty("peak_count")]
-            public int PeakCount { get; internal set; }
-        }
-
-        [JsonObject]
-        public class GCOverallStats : GarbageCollectorStats
-        {
-            [JsonProperty("Collectors")]
-			[JsonConverter(typeof(DictionaryKeysAreNotPropertyNamesJsonConverter))]
-			public Dictionary<string, GarbageCollectorStats> collectors { get; internal set; }
-        }
-
-        [JsonObject]
-        public class GarbageCollectorStats
-        {
-            [JsonProperty("collection_count")]
-            public long CollectionCount { get; internal set; }
-            [JsonProperty("collection_time")]
-            public string CollectionTime { get; internal set; }
-            [JsonProperty("collection_time_in_millis")]
-            public long CollectionTimeInMilliseconds { get; internal set; }
-        }
-
-        [JsonObject]
-        public class NodeBufferPool
-        {
-            [JsonProperty("count")]
-            public int Count { get; internal set; }
-            [JsonProperty("used")]
-            public string Used { get; internal set; }
-            [JsonProperty("used_in_bytes")]
-            public long UsedInBytes { get; internal set; }
-            [JsonProperty("total_capacity")]
-            public string TotalCapacity { get; internal set; }
-            [JsonProperty("total_capacity_in_bytes")]
-            public long TotalCapacityInBytes { get; internal set; }
-        }
-    }
-
-    [JsonObject]
-    public class ThreadCountStats
-    {
-        [JsonProperty("threads")]
-        public long Threads { get; internal set; }
-        [JsonProperty("queue")]
-        public long Queue { get; internal set; }
-        [JsonProperty("active")]
-        public long Active { get; internal set; }
-        [JsonProperty("rejected")]
-        public long Rejected { get; internal set; }
-        [JsonProperty("largest")]
-        public long Largest { get; internal set; }
-        [JsonProperty("completed")]
-        public long Completed { get; internal set; }
-    }
-
-    [JsonObject]
-    public class NetworkStats
-    {
-        [JsonProperty("tcp")]
-        public TCPStats tcp { get; internal set; }
-
-        [JsonObject]
-        public class TCPStats
-        {
-            [JsonProperty("active_opens")]
-            public long ActiveOpens { get; internal set; }
-            [JsonProperty("passive_opens")]
-            public long PassiceOpens { get; internal set; }
-            [JsonProperty("curr_estab")]
-            public long CurrentEstablished { get; internal set; }
-            [JsonProperty("in_segs")]
-            public long InSegments { get; internal set; }
-            [JsonProperty("out_segs")]
-            public long OutSegments { get; internal set; }
-            [JsonProperty("retrans_segs")]
-            public long RetransmittedSegments { get; internal set; }
-            [JsonProperty("estab_resets")]
-            public long EstablishedResets { get; internal set; }
-            [JsonProperty("attempt_fails")]
-            public long AttemptFails { get; internal set; }
-            [JsonProperty("in_errs")]
-            public long InErrors { get; internal set; }
-            [JsonProperty("out_rsts")]
-            public long OutResets { get; internal set; }
-        }
-    }
-
-    [JsonObject]
-    public class FileSystemStats
-    {
-        [JsonProperty("timestamp")]
-        public long Timestamp { get; internal set; }
-        [JsonProperty("data")]
-        public DatumStats[] Data { get; internal set; }
-
-        [JsonObject]
-        public class DatumStats
-        {
-            [JsonProperty("path")]
-            public string Path { get; internal set; }
-            [JsonProperty("mount")]
-            public string Mount { get; internal set; }
-            [JsonProperty("dev")]
-            public string Dev { get; internal set; }
-            [JsonProperty("total")]
-            public string Total { get; internal set; }
-            [JsonProperty("total_in_bytes")]
-            public long TotalInBytes { get; internal set; }
-            [JsonProperty("free")]
-            public string Free { get; internal set; }
-            [JsonProperty("free_in_bytes")]
-            public long FreeInBytes { get; internal set; }
-            [JsonProperty("available")]
-            public string Available { get; internal set; }
-            [JsonProperty("available_in_bytes")]
-            public long AvailableInBytes { get; internal set; }
-            [JsonProperty("disk_reads")]
-            public long DiskReads { get; internal set; }
-            [JsonProperty("disk_writes")]
-            public long DiskWrites { get; internal set; }
-            [JsonProperty("disk_read_size")]
-            public string DiskReadSize { get; internal set; }
-            [JsonProperty("disk_read_size_in_bytes")]
-            public long DiskReadSizeInBytes { get; internal set; }
-            [JsonProperty("disk_write_size")]
-            public string DiskWriteSize { get; internal set; }
-            [JsonProperty("disk_write_size_in_bytes")]
-            public long DiskWriteSizeInBytes { get; internal set; }
-            [JsonProperty("disk_queue")]
-            public string DiskQueue { get; internal set; }
-        }
-    }
-
-    [JsonObject]
-    public class TransportStats
-    {
-        [JsonProperty("server_open")]
-        public int ServerOpen { get; internal set; }
-        [JsonProperty("rx_count")]
-        public long RXCount { get; internal set; }
-        [JsonProperty("rx_size")]
-        public string RXSize { get; internal set; }
-        [JsonProperty("rx_size_in_bytes")]
-        public long RXSizeInBytes { get; internal set; }
-        [JsonProperty("tx_count")]
-        public long TXCount { get; internal set; }
-        [JsonProperty("tx_size")]
-        public string TXSize { get; internal set; }
-        [JsonProperty("tx_size_in_bytes")]
-        public long TXSizeInBytes { get; internal set; }
-    }
-
-    [JsonObject]
-    public class HttpStats
-    {
-        [JsonProperty("current_open")]
-        public int CurrentOpen { get; internal set; }
-        [JsonProperty("total_opened")]
-        public long TotalOpened { get; internal set; }
-    }
+﻿using System;
+using System.Collections.Generic;
+using System.Linq;
+using System.Text;
+using Newtonsoft.Json;
+
+namespace Nest
+{
+    [JsonObject]
+    public class NodeStats
+    {
+        [JsonProperty("timestamp")]
+        public long Timestamp { get; internal set; }
+        [JsonProperty("name")]
+        public string Name { get; internal set; }
+        [JsonProperty("transport_address")]
+        public string TransportAddress { get; internal set; }
+        [JsonProperty("hostname")]
+        public string Hostname { get; internal set; }
+
+        [JsonProperty("indices")]
+        public NodeStatsIndexes Indices { get; internal set; }
+
+        [JsonProperty("os")]
+        public OSStats OS { get; internal set; }
+
+        [JsonProperty("process")]
+        public ProcessStats Process { get; internal set; }
+
+        [JsonProperty("jvm")]
+        public JVM JVM { get; internal set; }
+
+        [JsonProperty("thread_pool")]
+        [JsonConverter(typeof(DictionaryKeysAreNotPropertyNamesJsonConverter))]
+        public Dictionary<string, ThreadCountStats> ThreadPool { get; internal set; }
+
+
+        [JsonProperty("network")]
+        public NetworkStats Network { get; internal set; }
+
+        [JsonProperty("fs")]
+        public FileSystemStats FileSystem { get; internal set; }
+
+        [JsonProperty("transport")]
+        public TransportStats Transport { get; internal set; }
+
+        [JsonProperty("http")]
+        public HttpStats HTTP { get; internal set; }
+    }
+
+    [JsonObject]
+    public class NodeStatsIndexes
+    {
+        [JsonProperty("store")]
+        public IndexStoreStats Store { get; internal set; }
+        [JsonProperty("docs")]
+        public DocStats Docs { get; internal set; }
+        [JsonProperty("indexing")]
+        public IndexingStats Indexing { get; internal set; }
+        [JsonProperty("get")]
+        public GetStats Get { get; internal set; }
+        [JsonProperty("search")]
+        public SearchStats Search { get; internal set; }
+        [JsonProperty("cache")]
+        public IndexCacheStats Cache { get; internal set; }
+        [JsonProperty("merges")]
+        public MergesStats Merges { get; internal set; }
+        [JsonProperty("refresh")]
+        public RefreshStats Refresh { get; internal set; }
+        [JsonProperty("flush")]
+        public FlushStats Flush { get; internal set; }
+
+        [JsonObject]
+        public class IndexStoreStats : StoreStats
+        {
+            [JsonProperty("throttle_time")]
+            public string ThrottleTime { get; internal set; }
+            [JsonProperty("throttle_time_in_millis")]
+            public long ThrottleTimeInMilliseconds { get; internal set; }
+        }
+
+        [JsonObject]
+        public class IndexCacheStats
+        {
+            [JsonProperty(PropertyName = "field_evictions")]
+            public long FieldEvictions { get; internal set; }
+            [JsonProperty(PropertyName = "field_size")]
+            public string FieldSize { get; internal set; }
+            [JsonProperty(PropertyName = "field_size_in_bytes")]
+            public long FieldSizeInBytes { get; internal set; }
+            [JsonProperty(PropertyName = "filter_count")]
+            public long FilterCount { get; internal set; }
+            [JsonProperty(PropertyName = "filter_evictions")]
+            public long FilterEvictions { get; internal set; }
+            [JsonProperty(PropertyName = "filter_size")]
+            public string FilterSize { get; internal set; }
+            [JsonProperty(PropertyName = "filter_size_in_bytes")]
+            public long FilterSizeInBytes { get; internal set; }
+            [JsonProperty(PropertyName = "bloom_size")]
+            public string BloomSize { get; internal set; }
+            [JsonProperty(PropertyName = "bloom_size_in_bytes")]
+            public long BloomSizeInBytes { get; internal set; }
+            [JsonProperty(PropertyName = "id_cache_size")]
+            public string IDCacheSize { get; internal set; }
+            [JsonProperty(PropertyName = "id_cache_size_in_bytes")]
+            public long IDCacheSizeInBytes { get; internal set; }
+        }
+    }
+
+    [JsonObject]
+    public class UptimeStats
+    {
+        [JsonProperty("timestamp")]
+        public long Timestamp { get; internal set; }
+        [JsonProperty("uptime")]
+        public string Uptime { get; internal set; }
+        [JsonProperty("uptime_in_millis")]
+        public long UptimeInMilliseconds { get; internal set; }
+        [JsonProperty("load_average")]
+        public float[] LoadAverage { get; internal set; }
+    }
+
+    [JsonObject]
+    public class OSStats : UptimeStats
+    {
+        [JsonProperty("CPU")]
+        public CPUStats CPU { get; internal set; }
+        [JsonProperty("mem")]
+        public MemoryStats Memory { get; internal set; }
+        [JsonProperty("swap")]
+        public BaseMemoryStats Swap { get; internal set; }
+
+
+        [JsonObject]
+        public class CPUStats
+        {
+            [JsonProperty("sys")]
+            public int System { get; internal set; }
+            [JsonProperty("user")]
+            public int User { get; internal set; }
+            [JsonProperty("idle")]
+            public int Idle { get; internal set; }
+        }
+
+        [JsonObject]
+        public class BaseMemoryStats
+        {
+            [JsonProperty("used")]
+            public string Used { get; internal set; }
+            [JsonProperty("used_in_bytes")]
+            public long UsedInBytes { get; internal set; }
+            [JsonProperty("free")]
+            public string Free { get; internal set; }
+            [JsonProperty("free_in_bytes")]
+            public long FreeInBytes { get; internal set; }
+        }
+
+        [JsonObject]
+        public class MemoryStats : BaseMemoryStats
+        {
+            [JsonProperty("free_percent")]
+            public int FreePercent { get; internal set; }
+            [JsonProperty("used_percent")]
+            public int UsedPercent { get; internal set; }
+            [JsonProperty("actual_free")]
+            public string ActualFree { get; internal set; }
+            [JsonProperty("actual_free_in_bytes")]
+            public long ActualFreeInbytes { get; internal set; }
+            [JsonProperty("actual_used")]
+            public string ActualUsed { get; internal set; }
+            [JsonProperty("actual_used_in_bytes")]
+            public long ActualUsedInBytes { get; internal set; }
+        }
+    }
+
+    [JsonObject]
+    public class ProcessStats
+    {
+        [JsonProperty("timestamp")]
+        public long Timestamp { get; internal set; }
+        [JsonProperty("open_file_descriptors")]
+        public int OpenFileDescriptors { get; internal set; }
+
+        [JsonProperty("cpu")]
+        public CPUStats CPU { get; internal set; }
+        [JsonProperty("mem")]
+        public MemoryStats Memory { get; internal set; }
+
+        [JsonObject]
+        public class CPUStats
+        {
+            [JsonProperty("percent")]
+            public int Percent { get; internal set; }
+            [JsonProperty("sys")]
+            public string System { get; internal set; }
+            [JsonProperty("sys_in_millis")]
+            public long SystemInMilliseconds { get; internal set; }
+            [JsonProperty("user")]
+            public string User { get; internal set; }
+            [JsonProperty("user_in_millis")]
+            public long UserInMilliseconds { get; internal set; }
+            [JsonProperty("total")]
+            public string Total { get; internal set; }
+            [JsonProperty("total_in_millis")]
+            public long TotalInMilliseconds { get; internal set; }
+        }
+
+        [JsonObject]
+        public class MemoryStats
+        {
+            [JsonProperty("resident")]
+            public string Resident { get; internal set; }
+            [JsonProperty("resident_in_bytes")]
+            public long ResidentInBytes { get; internal set; }
+            [JsonProperty("share")]
+            public string Share { get; internal set; }
+            [JsonProperty("share_in_bytes")]
+            public long ShareInBytes { get; internal set; }
+            [JsonProperty("total_virtual")]
+            public string TotalVirtual { get; internal set; }
+            [JsonProperty("total_virtual_in_bytes")]
+            public long TotalVirtualInBytes { get; internal set; }
+        }
+    }
+
+    [JsonObject]
+    public class JVM : UptimeStats
+    {
+        [JsonProperty("mem")]
+        public MemoryStats Memory { get; internal set; }
+        [JsonProperty("threads")]
+        public ThreadStats Threads { get; internal set; }
+        [JsonProperty("gc")]
+        public GCOverallStats GC { get; internal set; }
+        [JsonProperty("buffer_pools")]
+        [JsonConverter(typeof(DictionaryKeysAreNotPropertyNamesJsonConverter))]
+        public Dictionary<string, NodeBufferPool> BufferPools { get; internal set; }
+
+        [JsonObject]
+        public class MemoryStats
+        {
+            [JsonProperty("heap_used")]
+            public string HeapUsed { get; internal set; }
+            [JsonProperty("heap_used_in_bytes")]
+            public long HeapUsedInBytes { get; internal set; }
+            [JsonProperty("heap_committed")]
+            public string HeapCommitted { get; internal set; }
+            [JsonProperty("heap_committed_in_bytes")]
+            public long HeapCommittedInBytes { get; internal set; }
+            [JsonProperty("non_heap_used")]
+            public string NonHeapUsed { get; internal set; }
+            [JsonProperty("non_heap_used_in_bytes")]
+            public long NonHeapUsedInBytes { get; internal set; }
+            [JsonProperty("non_heap_committed")]
+            public string NonHeapCommitted { get; internal set; }
+            [JsonProperty("non_heap_committed_in_bytes")]
+            public long NonHeapCommittedInBytes { get; internal set; }
+            [JsonProperty("pools")]
+            [JsonConverter(typeof(DictionaryKeysAreNotPropertyNamesJsonConverter))]
+            public Dictionary<string, JVMPool> Pools { get; internal set; }
+
+            [JsonObject]
+            public class JVMPool
+            {
+                [JsonProperty("used")]
+                public string Used { get; internal set; }
+                [JsonProperty("")]
+                public long UsedInBytes { get; internal set; }
+                [JsonProperty("max")]
+                public string Max { get; internal set; }
+                [JsonProperty("max_in_bytes")]
+                public long MaxInBytes { get; internal set; }
+                [JsonProperty("peak_used")]
+                public string PeakUsed { get; internal set; }
+                [JsonProperty("peak_used_in_bytes")]
+                public long PeakUsedInBytes { get; internal set; }
+                [JsonProperty("peak_max")]
+                public string PeakMax { get; internal set; }
+                [JsonProperty("peak_max_in_bytes")]
+                public long PeakMaxInBytes { get; internal set; }
+            }
+        }
+
+        [JsonObject]
+        public class ThreadStats
+        {
+            [JsonProperty("count")]
+            public int Count { get; internal set; }
+            [JsonProperty("peak_count")]
+            public int PeakCount { get; internal set; }
+        }
+
+        [JsonObject]
+        public class GCOverallStats : GarbageCollectorStats
+        {
+            [JsonProperty("Collectors")]
+            [JsonConverter(typeof(DictionaryKeysAreNotPropertyNamesJsonConverter))]
+            public Dictionary<string, GarbageCollectorStats> collectors { get; internal set; }
+        }
+
+        [JsonObject]
+        public class GarbageCollectorStats
+        {
+            [JsonProperty("collection_count")]
+            public long CollectionCount { get; internal set; }
+            [JsonProperty("collection_time")]
+            public string CollectionTime { get; internal set; }
+            [JsonProperty("collection_time_in_millis")]
+            public long CollectionTimeInMilliseconds { get; internal set; }
+        }
+
+        [JsonObject]
+        public class NodeBufferPool
+        {
+            [JsonProperty("count")]
+            public int Count { get; internal set; }
+            [JsonProperty("used")]
+            public string Used { get; internal set; }
+            [JsonProperty("used_in_bytes")]
+            public long UsedInBytes { get; internal set; }
+            [JsonProperty("total_capacity")]
+            public string TotalCapacity { get; internal set; }
+            [JsonProperty("total_capacity_in_bytes")]
+            public long TotalCapacityInBytes { get; internal set; }
+        }
+    }
+
+    [JsonObject]
+    public class ThreadCountStats
+    {
+        [JsonProperty("threads")]
+        public long Threads { get; internal set; }
+        [JsonProperty("queue")]
+        public long Queue { get; internal set; }
+        [JsonProperty("active")]
+        public long Active { get; internal set; }
+        [JsonProperty("rejected")]
+        public long Rejected { get; internal set; }
+        [JsonProperty("largest")]
+        public long Largest { get; internal set; }
+        [JsonProperty("completed")]
+        public long Completed { get; internal set; }
+    }
+
+    [JsonObject]
+    public class NetworkStats
+    {
+        [JsonProperty("tcp")]
+        public TCPStats tcp { get; internal set; }
+
+        [JsonObject]
+        public class TCPStats
+        {
+            [JsonProperty("active_opens")]
+            public long ActiveOpens { get; internal set; }
+            [JsonProperty("passive_opens")]
+            public long PassiceOpens { get; internal set; }
+            [JsonProperty("curr_estab")]
+            public long CurrentEstablished { get; internal set; }
+            [JsonProperty("in_segs")]
+            public long InSegments { get; internal set; }
+            [JsonProperty("out_segs")]
+            public long OutSegments { get; internal set; }
+            [JsonProperty("retrans_segs")]
+            public long RetransmittedSegments { get; internal set; }
+            [JsonProperty("estab_resets")]
+            public long EstablishedResets { get; internal set; }
+            [JsonProperty("attempt_fails")]
+            public long AttemptFails { get; internal set; }
+            [JsonProperty("in_errs")]
+            public long InErrors { get; internal set; }
+            [JsonProperty("out_rsts")]
+            public long OutResets { get; internal set; }
+        }
+    }
+
+    [JsonObject]
+    public class FileSystemStats
+    {
+        [JsonProperty("timestamp")]
+        public long Timestamp { get; internal set; }
+        [JsonProperty("data")]
+        public DatumStats[] Data { get; internal set; }
+
+        [JsonObject]
+        public class DatumStats
+        {
+            [JsonProperty("path")]
+            public string Path { get; internal set; }
+            [JsonProperty("mount")]
+            public string Mount { get; internal set; }
+            [JsonProperty("dev")]
+            public string Dev { get; internal set; }
+            [JsonProperty("total")]
+            public string Total { get; internal set; }
+            [JsonProperty("total_in_bytes")]
+            public long TotalInBytes { get; internal set; }
+            [JsonProperty("free")]
+            public string Free { get; internal set; }
+            [JsonProperty("free_in_bytes")]
+            public long FreeInBytes { get; internal set; }
+            [JsonProperty("available")]
+            public string Available { get; internal set; }
+            [JsonProperty("available_in_bytes")]
+            public long AvailableInBytes { get; internal set; }
+            [JsonProperty("disk_reads")]
+            public long DiskReads { get; internal set; }
+            [JsonProperty("disk_writes")]
+            public long DiskWrites { get; internal set; }
+            [JsonProperty("disk_read_size")]
+            public string DiskReadSize { get; internal set; }
+            [JsonProperty("disk_read_size_in_bytes")]
+            public long DiskReadSizeInBytes { get; internal set; }
+            [JsonProperty("disk_write_size")]
+            public string DiskWriteSize { get; internal set; }
+            [JsonProperty("disk_write_size_in_bytes")]
+            public long DiskWriteSizeInBytes { get; internal set; }
+            [JsonProperty("disk_queue")]
+            public string DiskQueue { get; internal set; }
+        }
+    }
+
+    [JsonObject]
+    public class TransportStats
+    {
+        [JsonProperty("server_open")]
+        public int ServerOpen { get; internal set; }
+        [JsonProperty("rx_count")]
+        public long RXCount { get; internal set; }
+        [JsonProperty("rx_size")]
+        public string RXSize { get; internal set; }
+        [JsonProperty("rx_size_in_bytes")]
+        public long RXSizeInBytes { get; internal set; }
+        [JsonProperty("tx_count")]
+        public long TXCount { get; internal set; }
+        [JsonProperty("tx_size")]
+        public string TXSize { get; internal set; }
+        [JsonProperty("tx_size_in_bytes")]
+        public long TXSizeInBytes { get; internal set; }
+    }
+
+    [JsonObject]
+    public class HttpStats
+    {
+        [JsonProperty("current_open")]
+        public int CurrentOpen { get; internal set; }
+        [JsonProperty("total_opened")]
+        public long TotalOpened { get; internal set; }
+    }
 }