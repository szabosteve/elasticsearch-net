﻿using System;
using System.Collections.Generic;
using System.Diagnostics.CodeAnalysis;
using System.Globalization;
using System.Linq;
using System.Reflection;
using Elasticsearch.Net;
using Elasticsearch.Net.Extensions;
using Elasticsearch.Net.Utf8Json;
using Elasticsearch.Net.Utf8Json.Internal;

namespace Nest
{
	internal class AggregateFormatter : IJsonFormatter<IAggregate>
	{
		private static readonly byte[] BgCountField = JsonWriter.GetEncodedPropertyNameWithoutQuotation(Parser.BgCount);

		private static readonly AutomataDictionary BucketFields = new AutomataDictionary
		{
			{ Parser.Key, 0 },
			{ Parser.From, 1 },
			{ Parser.To, 2 },
			{ Parser.KeyAsString, 3 },
			{ Parser.DocCount, 4 }
		};

		private static readonly byte[] BucketsField = JsonWriter.GetEncodedPropertyNameWithoutQuotation(Parser.Buckets);
		private static readonly byte[] DocCountErrorUpperBound = JsonWriter.GetEncodedPropertyNameWithoutQuotation(Parser.DocCountErrorUpperBound);
		private static readonly byte[] FieldsField = JsonWriter.GetEncodedPropertyNameWithoutQuotation(Parser.Fields);

		private static readonly AutomataDictionary GeoBoundsFields = new AutomataDictionary
		{
			{ Parser.TopLeft, 0 },
			{ Parser.BottomRight, 1 },
		};

		private static readonly byte[] KeysField = JsonWriter.GetEncodedPropertyNameWithoutQuotation(Parser.Keys);
		private static readonly byte[] MetaField = JsonWriter.GetEncodedPropertyNameWithoutQuotation(Parser.Meta);
		private static readonly byte[] MinLengthField = JsonWriter.GetEncodedPropertyNameWithoutQuotation(Parser.MinLength);

		private static readonly AutomataDictionary RootFields = new AutomataDictionary
		{
			{ Parser.Values, 0 },
			{ Parser.Value, 1 },
			{ Parser.AfterKey, 2 },
			{ Parser.Buckets, 3 },
			{ Parser.DocCountErrorUpperBound, 4 },
			{ Parser.Count, 5 },
			{ Parser.DocCount, 6 },
			{ Parser.Bounds, 7 },
			{ Parser.Hits, 8 },
			{ Parser.Location, 9 },
			{ Parser.Fields, 10 },
<<<<<<< HEAD
			{ Parser.Min, 11 }
=======
			{ Parser.Top, 12 },
>>>>>>> e0ba3bbe
		};

		private static readonly byte[] SumOtherDocCount = JsonWriter.GetEncodedPropertyNameWithoutQuotation(Parser.SumOtherDocCount);

		private static readonly AutomataDictionary TopHitsFields = new AutomataDictionary
		{
			{ Parser.Total, 0 },
			{ Parser.MaxScore, 1 },
			{ Parser.Hits, 2 },
		};

		private static readonly byte[] ValueAsStringField = JsonWriter.GetEncodedPropertyNameWithoutQuotation(Parser.ValueAsString);

		static AggregateFormatter()
		{
			AllReservedAggregationNames = typeof(Parser)
				.GetFields(BindingFlags.Static | BindingFlags.NonPublic | BindingFlags.Public)
				.Where(f => f.IsLiteral && !f.IsInitOnly)
				.Select(f => (string)f.GetValue(null))
				.ToArray();

			var allKeys = string.Join(", ", AllReservedAggregationNames);
			UsingReservedAggNameFormat =
				"'{0}' is one of the reserved aggregation keywords"
				+ " we use a heuristics based response parser and using these reserved keywords"
				+ " could throw its heuristics off course. We are working on a solution in Elasticsearch itself to make"
				+ " the response parseable. For now these are all the reserved keywords: "
				+ allKeys;
		}

		public static string[] AllReservedAggregationNames { get; }

		public static string UsingReservedAggNameFormat { get; }

		public IAggregate Deserialize(ref JsonReader reader, IJsonFormatterResolver formatterResolver) =>
			ReadAggregate(ref reader, formatterResolver);

		public void Serialize(ref JsonWriter writer, IAggregate value, IJsonFormatterResolver formatterResolver) => throw new NotSupportedException();

		private IAggregate ReadAggregate(ref JsonReader reader, IJsonFormatterResolver formatterResolver)
		{
			reader.ReadIsBeginObjectWithVerify();
			IAggregate aggregate = null;

			if (reader.ReadIsEndObject())
				return aggregate;

			var propertyName = reader.ReadPropertyNameSegmentRaw();
			Dictionary<string, object> meta = null;

			if (propertyName.EqualsBytes(MetaField))
			{
				meta = GetMetadata(ref reader, formatterResolver);
				reader.ReadIsValueSeparatorWithVerify();
				propertyName = reader.ReadPropertyNameSegmentRaw();
			}

			if (RootFields.TryGetValue(propertyName, out var value))
			{
				switch (value)
				{
					case 0:
						aggregate = GetPercentilesAggregate(ref reader, meta);
						break;
					case 1:
						aggregate = GetValueAggregate(ref reader, formatterResolver, meta);
						break;
					case 2:
						var compositeKeyFormatter = formatterResolver.GetFormatter<CompositeKey>();
						var afterKey = compositeKeyFormatter.Deserialize(ref reader, formatterResolver);
						reader.ReadNext(); // ,
						propertyName = reader.ReadPropertyNameSegmentRaw();
						var bucketAggregate = propertyName.EqualsBytes(BucketsField)
							? GetMultiBucketAggregate(ref reader, formatterResolver, ref propertyName, meta) as BucketAggregate ?? new BucketAggregate { Meta = meta }
							: new BucketAggregate { Meta = meta };
						bucketAggregate.AfterKey = afterKey;
						aggregate = bucketAggregate;
						break;
					case 3:
					case 4:
						aggregate = GetMultiBucketAggregate(ref reader, formatterResolver, ref propertyName, meta);
						break;
					case 5:
						aggregate = GetStatsAggregate(ref reader, formatterResolver, meta);
						break;
					case 6:
						aggregate = GetSingleBucketAggregate(ref reader, formatterResolver, meta);
						break;
					case 7:
						aggregate = GetGeoBoundsAggregate(ref reader, formatterResolver, meta);
						break;
					case 8:
						aggregate = GetTopHitsAggregate(ref reader, formatterResolver, meta);
						break;
					case 9:
						aggregate = GetGeoCentroidAggregate(ref reader, formatterResolver, meta);
						break;
					case 10:
						aggregate = GetMatrixStatsAggregate(ref reader, formatterResolver, meta);
						break;
<<<<<<< HEAD
					case 11:
						aggregate = GetBoxplotAggregate(ref reader, formatterResolver, meta);
=======
					case 12:
						aggregate = GetTopMetricsAggregate(ref reader, formatterResolver, meta);
>>>>>>> e0ba3bbe
						break;
				}
			}
			else
				reader.ReadNextBlock();

			reader.ReadIsEndObjectWithVerify();
			return aggregate;
		}

		private IBucket ReadBucket(ref JsonReader reader, IJsonFormatterResolver formatterResolver)
		{
			if (reader.GetCurrentJsonToken() != JsonToken.BeginObject)
				return null;

			reader.ReadNext(); // {
			var property = reader.ReadPropertyNameSegmentRaw();

			IBucket item = null;
			if (BucketFields.TryGetValue(property, out var value))
			{
				switch (value)
				{
					case 0:
						item = GetKeyedBucket(ref reader, formatterResolver);
						break;
					case 1:
					case 2:
						item = GetRangeBucket(ref reader, formatterResolver, null, property.Utf8String());
						break;
					case 3:
						item = GetDateHistogramBucket(ref reader, formatterResolver);
						break;
					case 4:
						item = GetFiltersBucket(ref reader, formatterResolver);
						break;
				}
			}
			else
				reader.ReadNextBlock();

			reader.ReadNext(); // }

			return item;
		}

		private Dictionary<string, object> GetMetadata(ref JsonReader reader, IJsonFormatterResolver formatterResolver)
		{
			var meta = formatterResolver.GetFormatter<Dictionary<string, object>>().Deserialize(ref reader, formatterResolver);
			return meta;
		}

		private IAggregate GetMatrixStatsAggregate(ref JsonReader reader, IJsonFormatterResolver formatterResolver, IReadOnlyDictionary<string, object> meta,
			long? docCount = null
		)
		{
			var matrixStats = new MatrixStatsAggregate { DocCount = docCount.GetValueOrDefault(), Meta = meta };
			var matrixStatsListFormatter = formatterResolver.GetFormatter<List<MatrixStatsField>>();
			matrixStats.Fields = matrixStatsListFormatter.Deserialize(ref reader, formatterResolver);
			return matrixStats;
		}

<<<<<<< HEAD
		private IAggregate GetBoxplotAggregate(ref JsonReader reader, IJsonFormatterResolver formatterResolver, IReadOnlyDictionary<string, object> meta)
		{
			var boxplot = new BoxplotAggregate
			{
				Min = reader.ReadDouble(),
				Meta = meta
			};
			reader.ReadNext(); // ,
			reader.ReadNext(); // "max"
			reader.ReadNext(); // :
			boxplot.Max = reader.ReadDouble();
			reader.ReadNext(); // ,
			reader.ReadNext(); // "q1"
			reader.ReadNext(); // :
			boxplot.Q1 = reader.ReadDouble();
			reader.ReadNext(); // ,
			reader.ReadNext(); // "q2"
			reader.ReadNext(); // :
			boxplot.Q2 = reader.ReadDouble();
			reader.ReadNext(); // ,
			reader.ReadNext(); // "q3"
			reader.ReadNext(); // :
			boxplot.Q3 = reader.ReadDouble();
			return boxplot;
=======
		private IAggregate GetTopMetricsAggregate(ref JsonReader reader, IJsonFormatterResolver formatterResolver, IReadOnlyDictionary<string, object> meta)
		{
			var topMetrics = new TopMetricsAggregate { Meta = meta };
			var formatter = formatterResolver.GetFormatter<List<TopMetric>>();
			topMetrics.Top = formatter.Deserialize(ref reader, formatterResolver);
			return topMetrics;
>>>>>>> e0ba3bbe
		}

		private IAggregate GetTopHitsAggregate(ref JsonReader reader, IJsonFormatterResolver formatterResolver, IReadOnlyDictionary<string, object> meta)
		{
			var count = 0;
			double? maxScore = null;
			TotalHits total = null;
			List<LazyDocument> topHits = null;

			while (reader.ReadIsInObject(ref count))
			{
				var propertyName = reader.ReadPropertyNameSegmentRaw();
				if (TopHitsFields.TryGetValue(propertyName, out var value))
				{
					switch (value)
					{
						case 0:
							var hitsFormatter = formatterResolver.GetFormatter<TotalHits>();
							total = hitsFormatter.Deserialize(ref reader, formatterResolver);
							break;
						case 1:
							maxScore = reader.ReadNullableDouble();
							break;
						case 2:
							var lazyDocumentsFormatter = formatterResolver.GetFormatter<List<LazyDocument>>();
							topHits = lazyDocumentsFormatter.Deserialize(ref reader, formatterResolver);
							break;
					}
				}
				else
					reader.ReadNextBlock();
			}

			return new TopHitsAggregate(topHits, formatterResolver)
			{
				Total = total,
				MaxScore = maxScore,
				Meta = meta
			};
		}

		private IAggregate GetGeoCentroidAggregate(ref JsonReader reader, IJsonFormatterResolver formatterResolver, IReadOnlyDictionary<string, object> meta)
		{
			var geoLocationFormatter = formatterResolver.GetFormatter<GeoLocation>();
			var geoCentroid = new GeoCentroidAggregate
			{
				Location = geoLocationFormatter.Deserialize(ref reader, formatterResolver),
				Meta = meta
			};

			if (reader.GetCurrentJsonToken() == JsonToken.EndObject)
				return geoCentroid;

			reader.ReadNext(); // ,

			if (reader.ReadPropertyName() == Parser.Count)
				geoCentroid.Count = reader.ReadInt64();

			return geoCentroid;
		}

		private IAggregate GetGeoBoundsAggregate(ref JsonReader reader, IJsonFormatterResolver formatterResolver, IReadOnlyDictionary<string, object> meta)
		{
			if (reader.GetCurrentJsonToken() == JsonToken.Null)
			{
				reader.ReadNext();
				return null;
			}

			var geoBoundsMetric = new GeoBoundsAggregate { Meta = meta };
			var latLonFormatter = formatterResolver.GetFormatter<LatLon>();
			var count = 0;
			while (reader.ReadIsInObject(ref count))
			{
				var propertyName = reader.ReadPropertyNameSegmentRaw();
				if (GeoBoundsFields.TryGetValue(propertyName, out var value))
				{
					switch (value)
					{
						case 0:
							geoBoundsMetric.Bounds.TopLeft =
								latLonFormatter.Deserialize(ref reader, formatterResolver);
							break;
						case 1:
							geoBoundsMetric.Bounds.BottomRight =
								latLonFormatter.Deserialize(ref reader, formatterResolver);
							break;
					}
				}
				else
					reader.ReadNextBlock();
			}

			return geoBoundsMetric;
		}

		private IAggregate GetPercentilesAggregate(ref JsonReader reader, IReadOnlyDictionary<string, object> meta)
		{
			var metric = new PercentilesAggregate { Meta = meta };
			var token = reader.GetCurrentJsonToken();
			if (token != JsonToken.BeginObject && token != JsonToken.BeginArray)
			{
				reader.ReadNextBlock();
				return metric;
			}

			var count = 0;
			if (token == JsonToken.BeginObject)
			{
				while (reader.ReadIsInObject(ref count))
				{
					var propertyName = reader.ReadPropertyName();
					if (propertyName.Contains(Parser.AsStringSuffix))
					{
						reader.ReadNextBlock();
						continue;
					}

					metric.Items.Add(new PercentileItem
					{
						Percentile = double.Parse(propertyName, CultureInfo.InvariantCulture),
						Value = reader.ReadNullableDouble()
					});
				}
			}
			else
			{
				while (reader.ReadIsInArray(ref count))
				{
					reader.ReadNext(); // {
					reader.ReadNext(); // "key"
					reader.ReadNext(); // :
					var percentile = reader.ReadDouble();
					reader.ReadNext(); // ,
					reader.ReadNext(); // "value"
					reader.ReadNext(); // :
					metric.Items.Add(new PercentileItem
					{
						Percentile = percentile,
						Value = reader.ReadNullableDouble()
					});
					reader.ReadNext(); // }
				}
			}

			return metric;
		}

		private IAggregate GetSingleBucketAggregate(ref JsonReader reader, IJsonFormatterResolver formatterResolver, IReadOnlyDictionary<string, object> meta)
		{
			var docCount = reader.ReadInt64();
			var token = reader.GetCurrentJsonToken();
			Dictionary<string, IAggregate> subAggregates = null;
			if (token == JsonToken.ValueSeparator)
			{
				reader.ReadNext(); // ,

				long bgCount = 0;
				var propertyName = reader.ReadPropertyNameSegmentRaw();

				if (propertyName.EqualsBytes(BgCountField))
				{
					bgCount = reader.ReadInt64();
					reader.ReadIsValueSeparatorWithVerify();
					propertyName = reader.ReadPropertyNameSegmentRaw();
				}

				if (propertyName.EqualsBytes(FieldsField))
					return GetMatrixStatsAggregate(ref reader, formatterResolver, meta, docCount);

				if (propertyName.EqualsBytes(BucketsField))
				{
					var b = GetMultiBucketAggregate(ref reader, formatterResolver, ref propertyName, meta) as BucketAggregate;
					return new BucketAggregate
					{
						BgCount = bgCount,
						DocCount = docCount,
						Items = b?.Items ?? EmptyReadOnly<IBucket>.Collection,
						Meta = meta
					};
				}

				subAggregates = GetSubAggregates(ref reader, propertyName.Utf8String(), formatterResolver);
			}

			return new SingleBucketAggregate(subAggregates) { DocCount = docCount, Meta = meta };
		}

		private IAggregate GetStringStatsAggregate(ref JsonReader reader, IJsonFormatterResolver formatterResolver,
			IReadOnlyDictionary<string, object> meta, long count
		)
		{
			// string stats aggregation
			var minLength = reader.ReadInt32();
			reader.ReadNext(); // ,
			reader.ReadNext(); // "max_length"
			reader.ReadNext(); // :
			var maxLength = reader.ReadInt32();
			reader.ReadNext(); // ,
			reader.ReadNext(); // "avg_length"
			reader.ReadNext(); // :
			var avgLength = reader.ReadDouble();
			reader.ReadNext(); // ,
			reader.ReadNext(); // "entropy"
			reader.ReadNext(); // :
			var entropy = reader.ReadDouble();

			var aggregate = new StringStatsAggregate
			{
				Meta = meta,
				Count = count,
				MinLength = minLength,
				MaxLength = maxLength,
				AverageLength = avgLength,
				Entropy = entropy
			};

			if (reader.ReadIsValueSeparator())
			{
				reader.ReadNext(); // "distribution"
				reader.ReadNext(); // :
				var distribution = formatterResolver
					.GetFormatter<IReadOnlyDictionary<string, double>>()
					.Deserialize(ref reader, formatterResolver);

				// only set distribution if present, leaving empty dictionary when absent
				aggregate.Distribution = distribution;
			}

			return aggregate;
		}

		private IAggregate GetStatsAggregate(ref JsonReader reader, IJsonFormatterResolver formatterResolver, IReadOnlyDictionary<string, object> meta
		)
		{
			var count = reader.ReadNullableLong().GetValueOrDefault(0);

			if (reader.GetCurrentJsonToken() == JsonToken.EndObject)
				return new GeoCentroidAggregate { Count = count, Meta = meta };

			reader.ReadNext(); // ,

			var property = reader.ReadPropertyNameSegmentRaw();

			// string stats aggregation
			if (property.EqualsBytes(MinLengthField))
				return GetStringStatsAggregate(ref reader, formatterResolver, meta, count);

			// stats or extended stats aggregation
			var min = reader.ReadNullableDouble();
			reader.ReadNext(); // ,
			reader.ReadNext(); // "max"
			reader.ReadNext(); // :
			var max = reader.ReadNullableDouble();
			reader.ReadNext(); // ,
			reader.ReadNext(); // avg
			reader.ReadNext(); // :
			var average = reader.ReadNullableDouble();
			reader.ReadNext(); // ,
			reader.ReadNext(); // sum
			reader.ReadNext(); // :
			var sum = reader.ReadDouble();

			var statsMetric = new StatsAggregate
			{
				Average = average,
				Count = count,
				Max = max,
				Min = min,
				Sum = sum,
				Meta = meta
			};

			if (reader.GetCurrentJsonToken() == JsonToken.EndObject)
				return statsMetric;

			reader.ReadNext(); // ,
			var propertyName = reader.ReadPropertyName();
			while (reader.GetCurrentJsonToken() != JsonToken.EndObject && propertyName.EndsWith(Parser.AsStringSuffix))
			{
				reader.ReadNext(); // <value>
				if (reader.GetCurrentJsonToken() == JsonToken.ValueSeparator)
				{
					reader.ReadNext(); // ,
					propertyName = reader.ReadPropertyName();
				}
			}

			if (reader.GetCurrentJsonToken() == JsonToken.EndObject)
				return statsMetric;

			return GetExtendedStatsAggregate(ref reader, statsMetric, meta);
		}

		private IAggregate GetExtendedStatsAggregate(ref JsonReader reader, StatsAggregate statsMetric, IReadOnlyDictionary<string, object> meta)
		{
			var extendedStatsMetric = new ExtendedStatsAggregate
			{
				Average = statsMetric.Average,
				Count = statsMetric.Count,
				Max = statsMetric.Max,
				Min = statsMetric.Min,
				Sum = statsMetric.Sum,
				Meta = statsMetric.Meta
			};

			extendedStatsMetric.SumOfSquares = reader.ReadNullableDouble();
			reader.ReadNext(); // ,
			reader.ReadNext(); // "variance"
			reader.ReadNext(); // :
			extendedStatsMetric.Variance = reader.ReadNullableDouble();
			reader.ReadNext(); // ,
			reader.ReadNext(); // "std_deviation"
			reader.ReadNext(); // :
			extendedStatsMetric.StdDeviation = reader.ReadNullableDouble();

			if (reader.GetCurrentJsonToken() != JsonToken.EndObject)
			{
				var bounds = new StandardDeviationBounds();
				reader.ReadNext(); // ,
				reader.ReadNext(); // "std_deviation_bounds"
				reader.ReadNext(); // :
				reader.ReadNext(); // {
				reader.ReadNext(); // "upper"
				reader.ReadNext(); // :
				bounds.Upper = reader.ReadNullableDouble();
				reader.ReadNext(); // ,
				reader.ReadNext(); // "lower"
				reader.ReadNext(); // :
				bounds.Lower = reader.ReadNullableDouble();
				reader.ReadNext(); // }
				extendedStatsMetric.StdDeviationBounds = bounds;
			}

			// read any remaining _as_string fields
			while (reader.GetCurrentJsonToken() != JsonToken.EndObject)
				reader.ReadNextBlock();

			return extendedStatsMetric;
		}

		private Dictionary<string, IAggregate> GetSubAggregates(ref JsonReader reader, string name, IJsonFormatterResolver formatterResolver)
		{
			var subAggregates = new Dictionary<string, IAggregate>();

			// deserialize the first aggregate
			var aggregate = Deserialize(ref reader, formatterResolver);
			subAggregates.Add(name, aggregate);

			// keep reading sibling aggregates
			while (reader.GetCurrentJsonToken() == JsonToken.ValueSeparator)
			{
				reader.ReadNext(); // ,
				name = reader.ReadPropertyName();
				aggregate = Deserialize(ref reader, formatterResolver);
				subAggregates.Add(name, aggregate);
			}

			return subAggregates;
		}

		private IAggregate GetMultiBucketAggregate(ref JsonReader reader, IJsonFormatterResolver formatterResolver,
			ref ArraySegment<byte> propertyName, IReadOnlyDictionary<string, object> meta)
		{
			var bucket = new BucketAggregate { Meta = meta };
			if (propertyName.EqualsBytes(DocCountErrorUpperBound))
			{
				bucket.DocCountErrorUpperBound = reader.ReadNullableLong();
				reader.ReadIsValueSeparatorWithVerify();
				propertyName = reader.ReadPropertyNameSegmentRaw();
			}

			if (propertyName.EqualsBytes(SumOtherDocCount))
			{
				bucket.SumOtherDocCount = reader.ReadNullableLong();
				reader.ReadIsValueSeparatorWithVerify();
				reader.ReadNext(); // "buckets"
				reader.ReadNext(); // :
			}

			var items = new List<IBucket>();
			bucket.Items = items;
			var count = 0;
			var token = reader.GetCurrentJsonToken();

			if (token == JsonToken.BeginObject)
			{
				var filterAggregates = new Dictionary<string, IAggregate>();
				while (reader.ReadIsInObject(ref count))
				{
					var name = reader.ReadPropertyName();
					var innerAgg = ReadAggregate(ref reader, formatterResolver);
					filterAggregates[name] = innerAgg;
				}
				return new FiltersAggregate(filterAggregates) { Meta = meta };
			}

			while (reader.ReadIsInArray(ref count))
			{
				var item = ReadBucket(ref reader, formatterResolver);
				items.Add(item);
			}

			token = reader.GetCurrentJsonToken();
			if (token == JsonToken.ValueSeparator)
			{
				reader.ReadNext();
				propertyName = reader.ReadPropertyNameSegmentRaw();
				if (propertyName.EqualsBytes(JsonWriter.GetEncodedPropertyNameWithoutQuotation("interval")))
					bucket.Interval = formatterResolver.GetFormatter<Time>().Deserialize(ref reader, formatterResolver);
				else
					// skip for now
					reader.ReadNextBlock();
			}

			return bucket;
		}

		private IAggregate GetValueAggregate(ref JsonReader reader, IJsonFormatterResolver formatterResolver, IReadOnlyDictionary<string, object> meta)
		{
			var token = reader.GetCurrentJsonToken();
			if (token == JsonToken.Number || token == JsonToken.Null)
			{
				var value = reader.ReadNullableDouble();
				string valueAsString = null;
				token = reader.GetCurrentJsonToken();
				if (token != JsonToken.EndObject)
				{
					reader.ReadNext(); // ,

					var propertyName = reader.ReadPropertyNameSegmentRaw();
					if (propertyName.EqualsBytes(ValueAsStringField))
					{
						valueAsString = reader.ReadString();
						token = reader.GetCurrentJsonToken();

						if (token == JsonToken.EndObject)
							return new ValueAggregate
							{
								Value = value,
								ValueAsString = valueAsString,
								Meta = meta
							};

						reader.ReadNext(); // ,
						propertyName = reader.ReadPropertyNameSegmentRaw();
					}

					if (propertyName.EqualsBytes(KeysField))
					{
						var keyedValueMetric = new KeyedValueAggregate
						{
							Value = value,
							Meta = meta
						};

						var formatter = formatterResolver.GetFormatter<List<string>>();
						keyedValueMetric.Keys = formatter.Deserialize(ref reader, formatterResolver);
						return keyedValueMetric;
					}

					// skip any remaining properties for now
					while (token != JsonToken.EndObject)
					{
						reader.ReadNextBlock();
						token = reader.GetCurrentJsonToken();
					}
				}

				return new ValueAggregate
				{
					Value = value,
					ValueAsString = valueAsString,
					Meta = meta
				};
			}

			var scriptedMetric = reader.ReadNextBlockSegment();
			var bytes = BinaryUtil.ToArray(ref scriptedMetric);
			var doc = new LazyDocument(bytes, formatterResolver);
			return new ScriptedMetricAggregate(doc)
			{
				Meta = meta
			};
		}

		public IBucket GetRangeBucket(ref JsonReader reader, IJsonFormatterResolver formatterResolver, string key, string propertyName)
		{
			string fromAsString = null;
			string fromString = null;
			string toAsString = null;
			string toString = null;
			long? docCount = null;
			double? toDouble = null;
			double? fromDouble = null;
			var isSubAggregateName = false;

			while (true)
			{
				switch (propertyName)
				{
					case Parser.From:
						var currentFromJsonToken = reader.GetCurrentJsonToken();
						if (currentFromJsonToken == JsonToken.Number)
							fromDouble = reader.ReadDouble();
						else if (currentFromJsonToken == JsonToken.String)
							fromString = reader.ReadString();
						else
							reader.ReadNext();
						break;
					case Parser.To:
						var currentJsonToToken = reader.GetCurrentJsonToken();
						if (currentJsonToToken == JsonToken.Number)
							toDouble = reader.ReadDouble();
						else if (currentJsonToToken == JsonToken.String)
							toString = reader.ReadString();
						else
							reader.ReadNext();
						break;
					case Parser.Key:
						key = reader.ReadString();
						break;
					case Parser.FromAsString:
						fromAsString = reader.ReadString();
						break;
					case Parser.ToAsString:
						toAsString = reader.ReadString();
						break;
					case Parser.DocCount:
						docCount = reader.ReadNullableLong().GetValueOrDefault(0);
						break;
					default:
						isSubAggregateName = true;
						break;
				}

				if (isSubAggregateName || reader.GetCurrentJsonToken() == JsonToken.EndObject)
					break;

				reader.ReadNext(); // ,
				propertyName = reader.ReadPropertyName();
			}

			Dictionary<string, IAggregate> subAggregates = null;

			if (isSubAggregateName)
				subAggregates = GetSubAggregates(ref reader, propertyName, formatterResolver);

			IBucket bucket;
			if (fromString != null || toString != null)
				bucket = new IpRangeBucket(subAggregates)
				{
					Key = key,
					DocCount = docCount.GetValueOrDefault(),
					From = fromString,
					To = toString,
				};
			else
				bucket = new RangeBucket(subAggregates)
				{
					Key = key,
					From = fromDouble,
					To = toDouble,
					DocCount = docCount.GetValueOrDefault(),
					FromAsString = fromAsString,
					ToAsString = toAsString,
				};

			return bucket;
		}

		private IBucket GetDateHistogramBucket(ref JsonReader reader, IJsonFormatterResolver formatterResolver)
		{
			var keyAsString = reader.ReadString();

			reader.ReadNext(); // ,
			reader.ReadNext(); // "key"
			reader.ReadNext(); // :
			var key = reader.ReadInt64();
			reader.ReadNext(); // ,
			reader.ReadNext(); // "doc_count"
			reader.ReadNext(); // :
			var docCount = reader.ReadInt64();

			Dictionary<string, IAggregate> subAggregates = null;
			if (reader.GetCurrentJsonToken() == JsonToken.ValueSeparator)
			{
				reader.ReadNext(); // ,
				var propertyName = reader.ReadPropertyName();
				subAggregates = GetSubAggregates(ref reader, propertyName, formatterResolver);
			}

			var dateHistogram = new DateHistogramBucket(subAggregates)
			{
				Key = key,
				KeyAsString = keyAsString,
				DocCount = docCount,
			};

			return dateHistogram;
		}



		private IBucket GetKeyedBucket(ref JsonReader reader, IJsonFormatterResolver formatterResolver)
		{
			var token = reader.GetCurrentJsonToken();
			if (token == JsonToken.BeginObject)
				return GetCompositeBucket(ref reader, formatterResolver);

			object key;
			if (token == JsonToken.String)
				key = reader.ReadString();
			else
			{
				var numberSegment = reader.ReadNumberSegment();
				if (numberSegment.IsLong())
					key = NumberConverter.ReadInt64(numberSegment.Array, numberSegment.Offset, out _);
				else
					key = NumberConverter.ReadDouble(numberSegment.Array, numberSegment.Offset, out _);
			}

			reader.ReadNext(); // ,
			var propertyName = reader.ReadPropertyName();
			if (propertyName == Parser.From || propertyName == Parser.To)
			{
				var rangeKey = key is double d
					? d.ToString("#.#")
					: key.ToString();
				return GetRangeBucket(ref reader, formatterResolver, rangeKey, propertyName);
			}

			string keyAsString = null;
			if (propertyName == Parser.KeyAsString)
			{
				keyAsString = reader.ReadString();
				reader.ReadNext(); // ,
				reader.ReadNext(); // "doc_count"
				reader.ReadNext(); // :
			}

			var docCount = reader.ReadInt64();
			Dictionary<string, IAggregate> subAggregates = null;
			long? docCountErrorUpperBound = null;

			token = reader.GetCurrentJsonToken();
			if (token == JsonToken.ValueSeparator)
			{
				reader.ReadNext();
				propertyName = reader.ReadPropertyName();
				switch (propertyName)
				{
					case Parser.Score:
						return GetSignificantTermsBucket(ref reader, formatterResolver, key, docCount);
					case Parser.DocCountErrorUpperBound:
					{
						docCountErrorUpperBound = reader.ReadNullableLong();
						token = reader.GetCurrentJsonToken();
						if (token == JsonToken.ValueSeparator)
						{
							reader.ReadNext(); // ,
							propertyName = reader.ReadPropertyName();
							subAggregates = GetSubAggregates(ref reader, propertyName, formatterResolver);
						}
						break;
					}
					default:
						subAggregates = GetSubAggregates(ref reader, propertyName, formatterResolver);
						break;
				}
			}

			return new KeyedBucket<object>(subAggregates)
			{
				Key = key,
				KeyAsString = keyAsString,
				DocCount = docCount,
				DocCountErrorUpperBound = docCountErrorUpperBound
			};
		}

		private IBucket GetCompositeBucket(ref JsonReader reader, IJsonFormatterResolver formatterResolver)
		{
			var readonlyDictionaryFormatter = formatterResolver.GetFormatter<IReadOnlyDictionary<string, object>>();
			var key = new CompositeKey(readonlyDictionaryFormatter.Deserialize(ref reader, formatterResolver));
			long? docCount = null;
			Dictionary<string, IAggregate> nestedAggregates = null;

			while (reader.GetCurrentJsonToken() == JsonToken.ValueSeparator)
			{
				reader.ReadNext(); // ,
				var propertyName = reader.ReadPropertyName();
				if (propertyName == Parser.DocCount)
					docCount = reader.ReadNullableLong();
				else
					nestedAggregates = GetSubAggregates(ref reader, propertyName, formatterResolver);
			}

			return new CompositeBucket(nestedAggregates, key) { DocCount = docCount };
		}

		private IBucket GetSignificantTermsBucket(ref JsonReader reader, IJsonFormatterResolver formatterResolver, object key,
			long? docCount
		)
		{
			var score = reader.ReadDouble();
			reader.ReadNext(); // ,
			reader.ReadNext(); // "bg_count"
			reader.ReadNext(); // :
			var bgCount = reader.ReadInt64();

			Dictionary<string, IAggregate> subAggregates = null;

			if (reader.GetCurrentJsonToken() == JsonToken.ValueSeparator)
			{
				reader.ReadNext(); // ,
				var propertyName = reader.ReadPropertyName();
				subAggregates = GetSubAggregates(ref reader, propertyName, formatterResolver);
			}

			return new SignificantTermsBucket<object>(subAggregates)
			{
				Key = key,
				DocCount = docCount.GetValueOrDefault(0),
				BgCount = bgCount,
				Score = score
			};
		}

		private IBucket GetFiltersBucket(ref JsonReader reader, IJsonFormatterResolver formatterResolver)
		{
			var docCount = reader.ReadNullableLong().GetValueOrDefault(0);
			if (reader.GetCurrentJsonToken() == JsonToken.EndObject)
				return new FiltersBucketItem(EmptyReadOnly<string, IAggregate>.Dictionary)
				{
					DocCount = docCount
				};

			reader.ReadNext(); // ,
			var propertyName = reader.ReadPropertyName();
			var subAggregates = GetSubAggregates(ref reader, propertyName, formatterResolver);
			return new FiltersBucketItem(subAggregates)
			{
				DocCount = docCount
			};
		}

		[SuppressMessage("ReSharper", "MemberHidesStaticFromOuterClass")]
		private static class Parser
		{
			public const string AfterKey = "after_key";

			public const string AsStringSuffix = "_as_string";
			public const string BgCount = "bg_count";
			public const string BottomRight = "bottom_right";
			public const string Bounds = "bounds";
			public const string Buckets = "buckets";
			public const string Count = "count";
			public const string DocCount = "doc_count";
			public const string DocCountErrorUpperBound = "doc_count_error_upper_bound";
			public const string Fields = "fields";
			public const string From = "from";
			public const string Top = "top";

			public const string FromAsString = "from_as_string";
			public const string Hits = "hits";

			public const string Key = "key";
			public const string KeyAsString = "key_as_string";
			public const string Keys = "keys";
			public const string Location = "location";
			public const string MaxScore = "max_score";
			public const string Meta = "meta";
			public const string Min = "min";
			public const string MinLength = "min_length";

			public const string Score = "score";

			public const string SumOtherDocCount = "sum_other_doc_count";
			public const string To = "to";
			public const string ToAsString = "to_as_string";

			public const string TopLeft = "top_left";

			public const string Total = "total";
			public const string Value = "value";

			public const string ValueAsString = "value_as_string";
			public const string Values = "values";
		}
	}
}<|MERGE_RESOLUTION|>--- conflicted
+++ resolved
@@ -51,11 +51,8 @@
 			{ Parser.Hits, 8 },
 			{ Parser.Location, 9 },
 			{ Parser.Fields, 10 },
-<<<<<<< HEAD
-			{ Parser.Min, 11 }
-=======
+			{ Parser.Min, 11 },
 			{ Parser.Top, 12 },
->>>>>>> e0ba3bbe
 		};
 
 		private static readonly byte[] SumOtherDocCount = JsonWriter.GetEncodedPropertyNameWithoutQuotation(Parser.SumOtherDocCount);
@@ -156,13 +153,11 @@
 					case 10:
 						aggregate = GetMatrixStatsAggregate(ref reader, formatterResolver, meta);
 						break;
-<<<<<<< HEAD
 					case 11:
 						aggregate = GetBoxplotAggregate(ref reader, formatterResolver, meta);
-=======
+            break;
 					case 12:
 						aggregate = GetTopMetricsAggregate(ref reader, formatterResolver, meta);
->>>>>>> e0ba3bbe
 						break;
 				}
 			}
@@ -225,7 +220,6 @@
 			return matrixStats;
 		}
 
-<<<<<<< HEAD
 		private IAggregate GetBoxplotAggregate(ref JsonReader reader, IJsonFormatterResolver formatterResolver, IReadOnlyDictionary<string, object> meta)
 		{
 			var boxplot = new BoxplotAggregate
@@ -250,14 +244,14 @@
 			reader.ReadNext(); // :
 			boxplot.Q3 = reader.ReadDouble();
 			return boxplot;
-=======
+    }
+    
 		private IAggregate GetTopMetricsAggregate(ref JsonReader reader, IJsonFormatterResolver formatterResolver, IReadOnlyDictionary<string, object> meta)
 		{
 			var topMetrics = new TopMetricsAggregate { Meta = meta };
 			var formatter = formatterResolver.GetFormatter<List<TopMetric>>();
 			topMetrics.Top = formatter.Deserialize(ref reader, formatterResolver);
 			return topMetrics;
->>>>>>> e0ba3bbe
 		}
 
 		private IAggregate GetTopHitsAggregate(ref JsonReader reader, IJsonFormatterResolver formatterResolver, IReadOnlyDictionary<string, object> meta)
