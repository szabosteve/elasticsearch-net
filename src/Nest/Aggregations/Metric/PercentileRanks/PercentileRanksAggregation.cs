--- conflicted
+++ resolved
@@ -20,11 +20,7 @@
 
 		internal PercentileRanksAggregation() { }
 
-<<<<<<< HEAD
-		public PercentileRanksAgg(string name, Field field) : base(name, field) { }
-=======
-		public PercentileRanksAggregation(string name, FieldName field) : base(name, field) { }
->>>>>>> 2c24c1bd
+		public PercentileRanksAggregation(string name, Field field) : base(name, field) { }
 
 		internal override void WrapInContainer(AggregationContainer c) => c.PercentileRanks = this;
 	}
@@ -37,6 +33,5 @@
 
 		public PercentileRanksAggregationDescriptor<T> Values(IEnumerable<double> values) =>
 			Assign(a => a.Values = values.ToListOrNullIfEmpty());
-
 	}
 }