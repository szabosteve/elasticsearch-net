--- conflicted
+++ resolved
@@ -11,13 +11,9 @@
 
 	public class AverageAggregation : MetricAggregationBase, IAverageAggregation
 	{
-<<<<<<< HEAD
-		public AverageAgg(string name, Field field) : base(name, field) { }
-=======
 		internal AverageAggregation() { }
 
-		public AverageAggregation(string name, FieldName field) : base(name, field) { }
->>>>>>> 2c24c1bd
+		public AverageAggregation(string name, Field field) : base(name, field) { }
 
 		internal override void WrapInContainer(AggregationContainer c) => c.Average = this;
 	}
