﻿using System;
using Elasticsearch.Net;
using Nest;
using Tests.Framework;
using Tests.Framework.Integration;
using Xunit;

namespace Tests.Ingest.PutPipeline
{
	[Collection(IntegrationContext.ReadOnly)]
	public class PutPipelineApiTests : ApiTestBase<IPutPipelineResponse, IPutPipelineRequest, PutPipelineDescriptor, PutPipelineRequest>
	{
		public PutPipelineApiTests(ReadOnlyCluster cluster, EndpointUsage usage) : base(cluster, usage) { }

		private static readonly string _id = "pipeline-1";

		protected override LazyResponses ClientUsage() => Calls(
			fluent: (client, f) => client.PutPipeline(_id, f),
			fluentAsync: (client, f) => client.PutPipelineAsync(_id, f),
			request: (client, r) => client.PutPipeline(r),
			requestAsync: (client, r) => client.PutPipelineAsync(r)
		);

		protected override HttpMethod HttpMethod => HttpMethod.PUT;
		protected override string UrlPath => $"/_ingest/pipeline/{_id}";

		protected override bool SupportsDeserialization => false;

		protected override object ExpectJson { get; } = new
		{
		};

		protected override PutPipelineDescriptor NewDescriptor() => new PutPipelineDescriptor(_id);

		protected override Func<PutPipelineDescriptor, IPutPipelineRequest> Fluent => d => d;

<<<<<<< HEAD
		protected override PutPipelineRequest Initializer => new PutPipelineRequest(_id);
=======
		protected override PutPipelineRequest Initializer => new PutPipelineRequest(_id)
		{
		};
>>>>>>> 2f419c09
	}
}<|MERGE_RESOLUTION|>--- conflicted
+++ resolved
@@ -34,12 +34,6 @@
 
 		protected override Func<PutPipelineDescriptor, IPutPipelineRequest> Fluent => d => d;
 
-<<<<<<< HEAD
 		protected override PutPipelineRequest Initializer => new PutPipelineRequest(_id);
-=======
-		protected override PutPipelineRequest Initializer => new PutPipelineRequest(_id)
-		{
-		};
->>>>>>> 2f419c09
 	}
 }