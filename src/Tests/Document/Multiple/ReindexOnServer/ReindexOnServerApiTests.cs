--- conflicted
+++ resolved
@@ -132,12 +132,8 @@
 					query = new { match = new { flag = new { query = "bar" } } },
 					sort = new [] { new { id = new { order = "asc" } } },
 					type = new [] { "test" },
-<<<<<<< HEAD
                     size = 100
-=======
-                    Size = 100
->>>>>>> 267540a6
-                }
+				}
 			};
 	}
 }