﻿# mode either u (unit test), i (integration test) or m (mixed mode)
<<<<<<< HEAD
mode: u
=======
mode: m
>>>>>>> c3653c3d
# the elasticsearch version that should be started
# Can be a snapshot version of sonatype or "latest" to get the latest snapshot of sonatype
elasticsearch_version: 5.0.0-alpha5
# whether we want to forcefully reseed on the node, if you are starting the tests with a node already running
force_reseed: false
# do not spawn nodes as part of the test setup if we find a node is already running
# this is opt in during development in CI we never want to see our tests running against an already running node
test_against_already_running_elasticsearch: true<|MERGE_RESOLUTION|>--- conflicted
+++ resolved
@@ -1,9 +1,5 @@
 ﻿# mode either u (unit test), i (integration test) or m (mixed mode)
-<<<<<<< HEAD
-mode: u
-=======
 mode: m
->>>>>>> c3653c3d
 # the elasticsearch version that should be started
 # Can be a snapshot version of sonatype or "latest" to get the latest snapshot of sonatype
 elasticsearch_version: 5.0.0-alpha5
