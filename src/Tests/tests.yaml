﻿# mode either u (unit test), i (integration test) or m (mixed mode)
<<<<<<< HEAD
mode: i
=======
mode: m
>>>>>>> 08b91538
# the elasticsearch version that should be started
elasticsearch_version: 5.0.0-alpha1-SNAPSHOT
# whether we want to forcefully reseed on the node, if you are starting the tests with a node already running
force_reseed: true
# do not spawn nodes as part of the test setup but rely on a manually started es node being up
do_not_spawn: true<|MERGE_RESOLUTION|>--- conflicted
+++ resolved
@@ -1,9 +1,5 @@
 ﻿# mode either u (unit test), i (integration test) or m (mixed mode)
-<<<<<<< HEAD
-mode: i
-=======
 mode: m
->>>>>>> 08b91538
 # the elasticsearch version that should be started
 elasticsearch_version: 5.0.0-alpha1-SNAPSHOT
 # whether we want to forcefully reseed on the node, if you are starting the tests with a node already running
