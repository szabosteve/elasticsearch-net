﻿using System.Collections.Generic;
using System.Linq;
using System.Text;
using FluentAssertions;
using Nest.Tests.MockData.DataSources;
using Nest.Tests.MockData.Domain;
using NUnit.Framework;

namespace Nest.Tests.Integration.Indices
{
	[TestFixture]
	public class AliasTest : IntegrationTests
	{
		[Test]
		public void SimpleAddRemoveAlias()
		{
			var index = ElasticsearchConfiguration.DefaultIndex;
			var alias = ElasticsearchConfiguration.DefaultIndex + "-2";

			var r = this.Client.Alias(a => a.Add(o => o.Index(index).Alias(alias)));
			Assert.True(r.IsValid);
			Assert.True(r.Acknowledged);
			var count1 = this.Client.Count<ElasticsearchProject>(c => c.Index(index).Query(q => q.MatchAll()));
			var count2 = this.Client.Count<ElasticsearchProject>(c => c.Index(alias).Query(q => q.MatchAll()));
			Assert.AreEqual(count1.Count, count2.Count);
			r = this.Client.Alias(a => a.Remove(o => o.Index(index).Alias(alias)));
			count1 = this.Client.Count<ElasticsearchProject>(c => c.Index(index).Query(q => q.MatchAll()));
			count2 = this.Client.Count<ElasticsearchProject>(c => c.Index(alias).Query(q => q.MatchAll()));
			Assert.AreNotEqual(count1.Count, count2.Count);
			Assert.False(count2.IsValid);
		}

		[Test]
		public void SimpleAddRemoveAlias_ObjectInitializerSyntax()
		{
			var index = ElasticsearchConfiguration.DefaultIndex;
			var alias = ElasticsearchConfiguration.DefaultIndex + "-2";

			var r = this._client.Alias(new AliasRequest
			{
				Actions = new List<IAliasAction>
				{
					new AliasAddAction
					{
						Add = new AliasAddOperation
						{
							Index = index,
							Alias = alias
						}
					}
				}
			});
			Assert.True(r.IsValid);
			Assert.True(r.Acknowledged);
			var count1 = this._client.Count<ElasticsearchProject>(c => c.Index(index).Query(q => q.MatchAll()));
			var count2 = this._client.Count<ElasticsearchProject>(c => c.Index(alias).Query(q => q.MatchAll()));
			Assert.AreEqual(count1.Count, count2.Count);
			//r = this._client.Alias(a => a.Remove(o => o.Index(index).Alias(alias)));
			r = this._client.Alias(new AliasRequest
			{
				Actions = new List<IAliasAction>
				{
					new AliasRemoveAction
					{
						Remove = new AliasRemoveOperation
						{
							Index = index,
							Alias = alias
						}
					}
				}
			});
			r = this._client.Alias(a => a.Remove(o => o.Index(index).Alias(alias)));
			count1 = this._client.Count<ElasticsearchProject>(c => c.Index(index).Query(q => q.MatchAll()));
			count2 = this._client.Count<ElasticsearchProject>(c => c.Index(alias).Query(q => q.MatchAll()));
			Assert.AreNotEqual(count1.Count, count2.Count);
			Assert.False(count2.IsValid);
		}
		
		[Test]
		public void SimpleRenameAlias()
		{
			var index = ElasticsearchConfiguration.DefaultIndex;
			var alias = ElasticsearchConfiguration.DefaultIndex + "-2";

			var r = this.Client.Alias(a => a.Add(o => o.Index(index).Alias(alias)));
			Assert.True(r.IsValid);
			Assert.True(r.Acknowledged);
			var count1 = this.Client.Count<ElasticsearchProject>(c => c.Index(index).Query(q => q.MatchAll()));
			var count2 = this.Client.Count<ElasticsearchProject>(c => c.Index(alias).Query(q => q.MatchAll()));
			Assert.AreEqual(count1.Count, count2.Count);

			var renamed = index + "-3";

			r = this.Client.Alias(a => a
				.Remove(o => o.Index(index).Alias(alias))
				.Add(o => o.Index(index).Alias(renamed))
			);
			count1 = this.Client.Count<ElasticsearchProject>(c => c.Index(index).Query(q => q.MatchAll()));
			count2 = this.Client.Count<ElasticsearchProject>(c => c.Index(alias).Query(q => q.MatchAll()));
			var count3 = this.Client.Count<ElasticsearchProject>(c => c.Index(renamed).Query(q => q.MatchAll()));
			Assert.AreEqual(count1.Count, count3.Count);
			Assert.AreNotEqual(count1.Count, count2.Count);
			Assert.False(count2.IsValid);

			r = this.Client.Alias(a => a.Remove(o => o.Index(index).Alias(renamed)));
			count1 = this.Client.Count<ElasticsearchProject>(c => c.Index(index).Query(q => q.MatchAll()));
			count3 = this.Client.Count<ElasticsearchProject>(c => c.Index(renamed).Query(q => q.MatchAll()));
			Assert.AreNotEqual(count1.Count, count3.Count);
			Assert.False(count3.IsValid);
		}

		[Test]
		[SkipVersion("0 - 1.0.9", "Adding aliases during index creation not introduced until 1.1")]
		public void AddAliasFromCreateIndex()
		{
			var indexName = ElasticsearchConfiguration.NewUniqueIndexName();
			var aliasName = ElasticsearchConfiguration.NewUniqueIndexName();
			var createIndexResponse = Client.CreateIndex(indexName, c => c
				.NumberOfReplicas(0)
				.NumberOfShards(1)
				.AddAlias(aliasName, a => a.IndexRouting("1"))
			);

			createIndexResponse.IsValid.Should().BeTrue();

			var aliasesResponse = Client.GetAliases(a => a.Index(indexName));
			aliasesResponse.IsValid.Should().BeTrue();
			aliasesResponse.Indices[indexName].Count.Should().Be(1);

			var alias = aliasesResponse.Indices[indexName].First();
			alias.Should().NotBeNull();

			alias.Name.Should().Be(aliasName);
			alias.IndexRouting.Should().Be("1");
		}

		[Test]
		public void AliasesPointingToIndex()
		{
			var indexName = ElasticsearchConfiguration.NewUniqueIndexName();
<<<<<<< HEAD
			var aliasName1 = ElasticsearchConfiguration.NewUniqueIndexName();
			var aliasName2 = ElasticsearchConfiguration.NewUniqueIndexName();
			var aliasName3 = ElasticsearchConfiguration.NewUniqueIndexName();
			var createIndexResponse = Client.CreateIndex(indexName, c => c
=======

			var createIndexResponse = _client.CreateIndex(indexName, c => c
>>>>>>> ff3d3d7e
				.NumberOfReplicas(0)
				.NumberOfShards(1)
			);

			createIndexResponse.IsValid.Should().BeTrue();

<<<<<<< HEAD
			var aliases = Client.GetAliasesPointingToIndex(indexName);
=======
			var aliasName1 = ElasticsearchConfiguration.NewUniqueIndexName();
			var aliasName2 = ElasticsearchConfiguration.NewUniqueIndexName();
			var aliasName3 = ElasticsearchConfiguration.NewUniqueIndexName();

			var aliasResponse1 = _client.Alias(a => a
				.Add(aa => aa
					.Index(indexName)
					.Alias(aliasName1)
					.IndexRouting("1")
				)
			);

			aliasResponse1.IsValid.Should().BeTrue();

			var aliasResponse2 = _client.Alias(a => a
				.Add(aa => aa
					.Index(indexName)
					.Alias(aliasName2)
					.IndexRouting("2")
				)
			);

			aliasResponse2.IsValid.Should().BeTrue();

			var aliasResponse3 = _client.Alias(a => a
				.Add(aa => aa
					.Index(indexName)
					.Alias(aliasName3)
					.IndexRouting("3")
				)
			);

			aliasResponse3.IsValid.Should().BeTrue();

			var aliases = _client.GetAliasesPointingToIndex(indexName);
>>>>>>> ff3d3d7e
			aliases.Should().NotBeNull().And.HaveCount(3);
		}

		[Test]
		public void IndicesPointingToAlias()
		{
			var aliasName = ElasticsearchConfiguration.NewUniqueIndexName();

			var indexName1 = ElasticsearchConfiguration.NewUniqueIndexName();
<<<<<<< HEAD
			var indexName2 = ElasticsearchConfiguration.NewUniqueIndexName();
			var indexName3 = ElasticsearchConfiguration.NewUniqueIndexName();
			Client.CreateIndex(indexName1, c => c
				.AddAlias(aliasName, a => a.IndexRouting("1"))
			);
			Client.CreateIndex(indexName2, c => c
				.AddAlias(aliasName, a => a.IndexRouting("1"))
			);
			Client.CreateIndex(indexName3, c => c
				.AddAlias(aliasName, a => a.IndexRouting("1"))
			);
			var indices = Client.GetIndicesPointingToAlias(aliasName);
=======
			var createIndexResponse1 = _client.CreateIndex(indexName1);

			createIndexResponse1.IsValid.Should().BeTrue();
			
			var aliasResponse1 = _client.Alias(a => a
				.Add(aa => aa
					.Index(indexName1)
					.Alias(aliasName)
					.IndexRouting("1")
				)
			);

			aliasResponse1.IsValid.Should().BeTrue();

			var indexName2 = ElasticsearchConfiguration.NewUniqueIndexName();
			var createIndexResponse2 = _client.CreateIndex(indexName2);

			createIndexResponse2.IsValid.Should().BeTrue();

			var aliasResponse2 = _client.Alias(a => a
				.Add(aa => aa
					.Index(indexName2)
					.Alias(aliasName)
					.IndexRouting("1")
				)
			);

			aliasResponse2.IsValid.Should().BeTrue();

			var indexName3 = ElasticsearchConfiguration.NewUniqueIndexName();
			var createIndexResponse3 = _client.CreateIndex(indexName3);

			createIndexResponse3.IsValid.Should().BeTrue();

			var aliasResponse3 = _client.Alias(a => a
				.Add(aa => aa
					.Index(indexName3)
					.Alias(aliasName)
					.IndexRouting("1")
				)
			);

			aliasResponse3.IsValid.Should().BeTrue();
			
			var indices = _client.GetIndicesPointingToAlias(aliasName);

>>>>>>> ff3d3d7e
			indices.Should().NotBeNull().And.HaveCount(3);
			indices.ShouldAllBeEquivalentTo(new[] { indexName1, indexName2, indexName3 });
		}
		[Test]
		public void AliasWithFilterPointingToIndex()
		{
			var indexName = ElasticsearchConfiguration.NewUniqueIndexName();
			var aliasName = ElasticsearchConfiguration.NewUniqueIndexName();
			var createIndexResponse = Client.CreateIndex(indexName, c => c
				.NumberOfReplicas(0)
				.NumberOfShards(1)
			);

			createIndexResponse.IsValid.Should().BeTrue();

<<<<<<< HEAD
			var aliases = Client.GetAliasesPointingToIndex(indexName);
=======
			var aliasResponse = _client.Alias(a => a
				.Add(aa => aa
					.Alias(aliasName)
					.IndexRouting("1")
					.Filter<dynamic>(f => f.Term("foo", "bar")
					)
				)
			);

			aliasResponse.IsValid.Should().BeTrue();

			var aliases = _client.GetAliasesPointingToIndex(indexName);
>>>>>>> ff3d3d7e
			aliases.Should().NotBeNull().And.HaveCount(1);
			var alias = aliases.First();
			var filter = alias.Filter;
			filter.Should().NotBeNull();
			var term = filter.Term;
			term.Should().NotBeNull();
			term.Field.Should().Be("foo");
			term.Value.Should().Be("bar");
		}
	}
}<|MERGE_RESOLUTION|>--- conflicted
+++ resolved
@@ -17,15 +17,15 @@
 			var index = ElasticsearchConfiguration.DefaultIndex;
 			var alias = ElasticsearchConfiguration.DefaultIndex + "-2";
 
-			var r = this.Client.Alias(a => a.Add(o => o.Index(index).Alias(alias)));
+			var r = this._client.Alias(a => a.Add(o => o.Index(index).Alias(alias)));
 			Assert.True(r.IsValid);
 			Assert.True(r.Acknowledged);
-			var count1 = this.Client.Count<ElasticsearchProject>(c => c.Index(index).Query(q => q.MatchAll()));
-			var count2 = this.Client.Count<ElasticsearchProject>(c => c.Index(alias).Query(q => q.MatchAll()));
+			var count1 = this._client.Count<ElasticsearchProject>(c => c.Index(index).Query(q => q.MatchAll()));
+			var count2 = this._client.Count<ElasticsearchProject>(c => c.Index(alias).Query(q => q.MatchAll()));
 			Assert.AreEqual(count1.Count, count2.Count);
-			r = this.Client.Alias(a => a.Remove(o => o.Index(index).Alias(alias)));
-			count1 = this.Client.Count<ElasticsearchProject>(c => c.Index(index).Query(q => q.MatchAll()));
-			count2 = this.Client.Count<ElasticsearchProject>(c => c.Index(alias).Query(q => q.MatchAll()));
+			r = this._client.Alias(a => a.Remove(o => o.Index(index).Alias(alias)));
+			count1 = this._client.Count<ElasticsearchProject>(c => c.Index(index).Query(q => q.MatchAll()));
+			count2 = this._client.Count<ElasticsearchProject>(c => c.Index(alias).Query(q => q.MatchAll()));
 			Assert.AreNotEqual(count1.Count, count2.Count);
 			Assert.False(count2.IsValid);
 		}
@@ -83,29 +83,29 @@
 			var index = ElasticsearchConfiguration.DefaultIndex;
 			var alias = ElasticsearchConfiguration.DefaultIndex + "-2";
 
-			var r = this.Client.Alias(a => a.Add(o => o.Index(index).Alias(alias)));
+			var r = this._client.Alias(a => a.Add(o => o.Index(index).Alias(alias)));
 			Assert.True(r.IsValid);
 			Assert.True(r.Acknowledged);
-			var count1 = this.Client.Count<ElasticsearchProject>(c => c.Index(index).Query(q => q.MatchAll()));
-			var count2 = this.Client.Count<ElasticsearchProject>(c => c.Index(alias).Query(q => q.MatchAll()));
+			var count1 = this._client.Count<ElasticsearchProject>(c => c.Index(index).Query(q => q.MatchAll()));
+			var count2 = this._client.Count<ElasticsearchProject>(c => c.Index(alias).Query(q => q.MatchAll()));
 			Assert.AreEqual(count1.Count, count2.Count);
 
 			var renamed = index + "-3";
 
-			r = this.Client.Alias(a => a
+			r = this._client.Alias(a => a
 				.Remove(o => o.Index(index).Alias(alias))
 				.Add(o => o.Index(index).Alias(renamed))
 			);
-			count1 = this.Client.Count<ElasticsearchProject>(c => c.Index(index).Query(q => q.MatchAll()));
-			count2 = this.Client.Count<ElasticsearchProject>(c => c.Index(alias).Query(q => q.MatchAll()));
-			var count3 = this.Client.Count<ElasticsearchProject>(c => c.Index(renamed).Query(q => q.MatchAll()));
+			count1 = this._client.Count<ElasticsearchProject>(c => c.Index(index).Query(q => q.MatchAll()));
+			count2 = this._client.Count<ElasticsearchProject>(c => c.Index(alias).Query(q => q.MatchAll()));
+			var count3 = this._client.Count<ElasticsearchProject>(c => c.Index(renamed).Query(q => q.MatchAll()));
 			Assert.AreEqual(count1.Count, count3.Count);
 			Assert.AreNotEqual(count1.Count, count2.Count);
 			Assert.False(count2.IsValid);
 
-			r = this.Client.Alias(a => a.Remove(o => o.Index(index).Alias(renamed)));
-			count1 = this.Client.Count<ElasticsearchProject>(c => c.Index(index).Query(q => q.MatchAll()));
-			count3 = this.Client.Count<ElasticsearchProject>(c => c.Index(renamed).Query(q => q.MatchAll()));
+			r = this._client.Alias(a => a.Remove(o => o.Index(index).Alias(renamed)));
+			count1 = this._client.Count<ElasticsearchProject>(c => c.Index(index).Query(q => q.MatchAll()));
+			count3 = this._client.Count<ElasticsearchProject>(c => c.Index(renamed).Query(q => q.MatchAll()));
 			Assert.AreNotEqual(count1.Count, count3.Count);
 			Assert.False(count3.IsValid);
 		}
@@ -116,7 +116,7 @@
 		{
 			var indexName = ElasticsearchConfiguration.NewUniqueIndexName();
 			var aliasName = ElasticsearchConfiguration.NewUniqueIndexName();
-			var createIndexResponse = Client.CreateIndex(indexName, c => c
+			var createIndexResponse = _client.CreateIndex(indexName, c => c
 				.NumberOfReplicas(0)
 				.NumberOfShards(1)
 				.AddAlias(aliasName, a => a.IndexRouting("1"))
@@ -124,7 +124,7 @@
 
 			createIndexResponse.IsValid.Should().BeTrue();
 
-			var aliasesResponse = Client.GetAliases(a => a.Index(indexName));
+			var aliasesResponse = _client.GetAliases(a => a.Index(indexName));
 			aliasesResponse.IsValid.Should().BeTrue();
 			aliasesResponse.Indices[indexName].Count.Should().Be(1);
 
@@ -139,27 +139,17 @@
 		public void AliasesPointingToIndex()
 		{
 			var indexName = ElasticsearchConfiguration.NewUniqueIndexName();
-<<<<<<< HEAD
+
+			var createIndexResponse = _client.CreateIndex(indexName, c => c
+				.NumberOfReplicas(0)
+				.NumberOfShards(1)
+			);
+
+			createIndexResponse.IsValid.Should().BeTrue();
+
 			var aliasName1 = ElasticsearchConfiguration.NewUniqueIndexName();
 			var aliasName2 = ElasticsearchConfiguration.NewUniqueIndexName();
 			var aliasName3 = ElasticsearchConfiguration.NewUniqueIndexName();
-			var createIndexResponse = Client.CreateIndex(indexName, c => c
-=======
-
-			var createIndexResponse = _client.CreateIndex(indexName, c => c
->>>>>>> ff3d3d7e
-				.NumberOfReplicas(0)
-				.NumberOfShards(1)
-			);
-
-			createIndexResponse.IsValid.Should().BeTrue();
-
-<<<<<<< HEAD
-			var aliases = Client.GetAliasesPointingToIndex(indexName);
-=======
-			var aliasName1 = ElasticsearchConfiguration.NewUniqueIndexName();
-			var aliasName2 = ElasticsearchConfiguration.NewUniqueIndexName();
-			var aliasName3 = ElasticsearchConfiguration.NewUniqueIndexName();
 
 			var aliasResponse1 = _client.Alias(a => a
 				.Add(aa => aa
@@ -192,7 +182,6 @@
 			aliasResponse3.IsValid.Should().BeTrue();
 
 			var aliases = _client.GetAliasesPointingToIndex(indexName);
->>>>>>> ff3d3d7e
 			aliases.Should().NotBeNull().And.HaveCount(3);
 		}
 
@@ -202,20 +191,6 @@
 			var aliasName = ElasticsearchConfiguration.NewUniqueIndexName();
 
 			var indexName1 = ElasticsearchConfiguration.NewUniqueIndexName();
-<<<<<<< HEAD
-			var indexName2 = ElasticsearchConfiguration.NewUniqueIndexName();
-			var indexName3 = ElasticsearchConfiguration.NewUniqueIndexName();
-			Client.CreateIndex(indexName1, c => c
-				.AddAlias(aliasName, a => a.IndexRouting("1"))
-			);
-			Client.CreateIndex(indexName2, c => c
-				.AddAlias(aliasName, a => a.IndexRouting("1"))
-			);
-			Client.CreateIndex(indexName3, c => c
-				.AddAlias(aliasName, a => a.IndexRouting("1"))
-			);
-			var indices = Client.GetIndicesPointingToAlias(aliasName);
-=======
 			var createIndexResponse1 = _client.CreateIndex(indexName1);
 
 			createIndexResponse1.IsValid.Should().BeTrue();
@@ -262,7 +237,6 @@
 			
 			var indices = _client.GetIndicesPointingToAlias(aliasName);
 
->>>>>>> ff3d3d7e
 			indices.Should().NotBeNull().And.HaveCount(3);
 			indices.ShouldAllBeEquivalentTo(new[] { indexName1, indexName2, indexName3 });
 		}
@@ -271,16 +245,13 @@
 		{
 			var indexName = ElasticsearchConfiguration.NewUniqueIndexName();
 			var aliasName = ElasticsearchConfiguration.NewUniqueIndexName();
-			var createIndexResponse = Client.CreateIndex(indexName, c => c
+			var createIndexResponse = _client.CreateIndex(indexName, c => c
 				.NumberOfReplicas(0)
 				.NumberOfShards(1)
 			);
 
 			createIndexResponse.IsValid.Should().BeTrue();
 
-<<<<<<< HEAD
-			var aliases = Client.GetAliasesPointingToIndex(indexName);
-=======
 			var aliasResponse = _client.Alias(a => a
 				.Add(aa => aa
 					.Alias(aliasName)
@@ -293,7 +264,6 @@
 			aliasResponse.IsValid.Should().BeTrue();
 
 			var aliases = _client.GetAliasesPointingToIndex(indexName);
->>>>>>> ff3d3d7e
 			aliases.Should().NotBeNull().And.HaveCount(1);
 			var alias = aliases.First();
 			var filter = alias.Filter;
