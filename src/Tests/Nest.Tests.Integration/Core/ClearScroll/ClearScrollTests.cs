--- conflicted
+++ resolved
@@ -15,18 +15,14 @@
 		[SkipVersion("1.1.0", "Scroll ids in request body broken in 1.1.0 and fixed in 1.1.1")]
 		public void ClearScroll()
 		{
-<<<<<<< HEAD
-			var searchResults = this.Client.Search<ElasticsearchProject>(s => s.Scroll("1m").SearchType(SearchTypeOptions.Scan));
-=======
 			var searchResults = this._client.Search<ElasticsearchProject>(s => s.Scroll("1m").SearchType(SearchType.Scan));
->>>>>>> ff3d3d7e
 			var validScrollId = searchResults.ScrollId;
 			validScrollId.Should().NotBeNullOrWhiteSpace();
 
-			var clearResponse = this.Client.ClearScroll(cs => cs.ScrollId(validScrollId));
+			var clearResponse = this._client.ClearScroll(cs => cs.ScrollId(validScrollId));
 			clearResponse.IsValid.Should().BeTrue();
 
-			var bogusClearResponse = this.Client.ClearScroll(cs => cs.ScrollId("asdasdadasdasd"));
+			var bogusClearResponse = this._client.ClearScroll(cs => cs.ScrollId("asdasdadasdasd"));
 			bogusClearResponse.IsValid.Should().BeFalse();
 		}
 
