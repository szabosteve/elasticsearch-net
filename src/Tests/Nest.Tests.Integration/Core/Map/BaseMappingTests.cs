--- conflicted
+++ resolved
@@ -12,11 +12,7 @@
 		[TestFixtureSetUp]
 		public void Initialize()
 		{
-<<<<<<< HEAD
-			this.Client.DeleteMapping(dm=>dm.Index<ElasticsearchProject>().Type<ElasticsearchProject>());
-=======
 			this._client.DeleteMapping<ElasticsearchProject>();
->>>>>>> ff3d3d7e
 		}
 
 		protected void DefaultResponseAssertations(IIndicesResponse result)
