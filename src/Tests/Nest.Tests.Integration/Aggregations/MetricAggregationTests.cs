--- conflicted
+++ resolved
@@ -121,16 +121,11 @@
 		}
 
 		[Test]
-<<<<<<< HEAD
 		public void PercentilesRank()
-=======
-		public void GeoBounds()
->>>>>>> 95e6fa05
 		{
 			var results = this.Client.Search<ElasticsearchProject>(s => s
 				.Size(0)
 				.Aggregations(a => a
-<<<<<<< HEAD
 					.PercentileRanks("percentile_ranks_agg", pr => pr
 						.Field(p => p.LongValue)
 						.Values(new double [] { 15, 30 })
@@ -141,7 +136,14 @@
 			var percentiles = results.Aggs.PercentilesRank("percentile_ranks_agg");
 			percentiles.Should().NotBeNull();
 			percentiles.Items.Count.Should().BeGreaterThan(0);
-=======
+		}
+
+		[Test]
+		public void GeoBounds()
+		{
+			var results = this.Client.Search<ElasticsearchProject>(s => s
+				.Size(0)
+				.Aggregations(a => a
 					.GeoBounds("viewport", g => g
 						.Field(p => p.Origin)
 						.WrapLongitude()
@@ -159,7 +161,6 @@
 			geoBoundsMetric.Bounds.BottomRight.Should().NotBeNull();
 			geoBoundsMetric.Bounds.BottomRight.Lat.Should().NotBe(0);
 			geoBoundsMetric.Bounds.BottomRight.Lon.Should().NotBe(0);
->>>>>>> 95e6fa05
 		}
 	}
 }