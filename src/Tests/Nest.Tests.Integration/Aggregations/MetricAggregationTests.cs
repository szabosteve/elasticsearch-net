﻿using System.Linq;
using FluentAssertions;
using Nest.Tests.MockData.Domain;
using NUnit.Framework;

namespace Nest.Tests.Integration.Aggregations
{
	[TestFixture]
	public class MetricAggregationTests : IntegrationTests
	{
		[Test]
		public void WrongFieldName()
		{
			var results = this.Client.Search<ElasticsearchProject>(s => s
				.Size(0)
				.Aggregations(a => a
					.Min("value_agg", t => t
						.Field("this_field_name_does_not_exist")
					)
				)
			);
			results.IsValid.Should().BeTrue();
			var termBucket = results.Aggs.Min("value_agg");
			termBucket.Should().NotBeNull();
			termBucket.Value.Should().NotHaveValue();
		}

		[Test]
		public void Average()
		{
			var results = this.Client.Search<ElasticsearchProject>(s => s
				.Size(0)
				.Aggregations(a => a
					.Average("value_agg", t => t.Field(p => p.LOC))
				)
			);
			results.IsValid.Should().BeTrue();
			var termBucket = results.Aggs.Min("value_agg");
			termBucket.Should().NotBeNull();
			termBucket.Value.Should().HaveValue();
		}
		[Test]
		public void Min()
		{
			var results = this.Client.Search<ElasticsearchProject>(s => s
				.Size(0)
				.Aggregations(a => a
					.Min("value_agg", t => t.Field(p => p.LOC))
				)
			);
			results.IsValid.Should().BeTrue();
			var termBucket = results.Aggs.Min("value_agg");
			termBucket.Should().NotBeNull();
			termBucket.Value.Should().HaveValue();
		}
		
		[Test]
		[SkipVersion("0 - 1.0.9", "Cardinality aggregation not introduced until 1.1")]
		public void Cardinality()
		{
			var results = this.Client.Search<ElasticsearchProject>(s => s
				.Size(0)
				.Aggregations(a => a
					.Cardinality("bucket_agg", m => m
						.Field(p => p.Country)
					)

				)
			);
			results.IsValid.Should().BeTrue();
			var metric = results.Aggs.Cardinality("bucket_agg");
			metric.Should().NotBeNull();
			metric.Value.Should().HaveValue();
			metric.Value.Value.Should().BeGreaterThan(0);

		}

		[Test]
		public void Max()
		{
			var results = this.Client.Search<ElasticsearchProject>(s => s
				.Size(0)
				.Aggregations(a => a
					.Max("value_agg", t => t.Field(p => p.LOC))
				)
			);
			results.IsValid.Should().BeTrue();
			var termBucket = results.Aggs.Max("value_agg");
			termBucket.Should().NotBeNull();
			termBucket.Value.Should().HaveValue();
		}

		[Test]
		public void Sum()
		{
			var results = this.Client.Search<ElasticsearchProject>(s => s
				.Size(0)
				.Aggregations(a => a
					.Sum("value_agg", t => t.Field(p => p.LOC))
				)
			);
			results.IsValid.Should().BeTrue();
			var termBucket = results.Aggs.Sum("value_agg");
			termBucket.Should().NotBeNull();
			termBucket.Value.Should().HaveValue();
		}

		[Test]
		public void ValueCount()
		{
			var results = this.Client.Search<ElasticsearchProject>(s => s
				.Size(0)
				.Aggregations(a => a
					.ValueCount("value_agg", t => t.Field(p => p.LOC))
				)
			);
			results.IsValid.Should().BeTrue();
			var termBucket = results.Aggs.ValueCount("value_agg");
			termBucket.Should().NotBeNull();
			termBucket.Value.Should().HaveValue();
		}

		[Test]
<<<<<<< HEAD
		public void PercentilesRank()
=======
		public void TopHits()
>>>>>>> 9fb1620c
		{
			var results = this.Client.Search<ElasticsearchProject>(s => s
				.Size(0)
				.Aggregations(a => a
<<<<<<< HEAD
					.PercentileRanks("percentile_ranks_agg", pr => pr
						.Field(p => p.LongValue)
						.Values(new double [] { 15, 30 })
					)
				)
			);
			results.IsValid.Should().BeTrue();
			var percentiles = results.Aggs.PercentilesRank("percentile_ranks_agg");
			percentiles.Should().NotBeNull();
			percentiles.Items.Count.Should().BeGreaterThan(0);
		}

		[Test]
		public void GeoBounds()
		{
			var results = this.Client.Search<ElasticsearchProject>(s => s
				.Size(0)
				.Aggregations(a => a
					.GeoBounds("viewport", g => g
						.Field(p => p.Origin)
						.WrapLongitude()
					)
				)
			);

			results.IsValid.Should().BeTrue();
			var geoBoundsMetric = results.Aggs.GeoBounds("viewport");
			geoBoundsMetric.Should().NotBeNull();
			geoBoundsMetric.Bounds.Should().NotBeNull();
			geoBoundsMetric.Bounds.TopLeft.Should().NotBeNull();
			geoBoundsMetric.Bounds.TopLeft.Lat.Should().NotBe(0);
			geoBoundsMetric.Bounds.TopLeft.Lon.Should().NotBe(0);
			geoBoundsMetric.Bounds.BottomRight.Should().NotBeNull();
			geoBoundsMetric.Bounds.BottomRight.Lat.Should().NotBe(0);
			geoBoundsMetric.Bounds.BottomRight.Lon.Should().NotBe(0);
=======
					.Terms("top-countries", t => t
						.Field(p => p.Country)
						.Size(3)
						.Aggregations(aa => aa
							.TopHits("top-country-hits", th => th
								.Sort(sort => sort
									.OnField(p => p.StartedOn)
									.Order(SortOrder.Descending)
								)
								.Source(src => src
									.Include(p => p.Name)
								)
								.Size(1)
							)
						)
					)
				)
			);
>>>>>>> 9fb1620c
		}
	}
}<|MERGE_RESOLUTION|>--- conflicted
+++ resolved
@@ -121,16 +121,11 @@
 		}
 
 		[Test]
-<<<<<<< HEAD
 		public void PercentilesRank()
-=======
-		public void TopHits()
->>>>>>> 9fb1620c
 		{
 			var results = this.Client.Search<ElasticsearchProject>(s => s
 				.Size(0)
 				.Aggregations(a => a
-<<<<<<< HEAD
 					.PercentileRanks("percentile_ranks_agg", pr => pr
 						.Field(p => p.LongValue)
 						.Values(new double [] { 15, 30 })
@@ -166,7 +161,14 @@
 			geoBoundsMetric.Bounds.BottomRight.Should().NotBeNull();
 			geoBoundsMetric.Bounds.BottomRight.Lat.Should().NotBe(0);
 			geoBoundsMetric.Bounds.BottomRight.Lon.Should().NotBe(0);
-=======
+		}
+
+		[Test]
+		public void TopHits()
+		{
+			var results = this.Client.Search<ElasticsearchProject>(s => s
+				.Size(0)
+				.Aggregations(a => a
 					.Terms("top-countries", t => t
 						.Field(p => p.Country)
 						.Size(3)
@@ -185,7 +187,6 @@
 					)
 				)
 			);
->>>>>>> 9fb1620c
 		}
 	}
 }