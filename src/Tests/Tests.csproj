--- conflicted
+++ resolved
@@ -1,1219 +1,3 @@
-<<<<<<< HEAD
-﻿<?xml version="1.0" encoding="utf-8"?>
-<Project ToolsVersion="4.0" DefaultTargets="Build" xmlns="http://schemas.microsoft.com/developer/msbuild/2003">
-  <Import Project="$(MSBuildExtensionsPath)\$(MSBuildToolsVersion)\Microsoft.Common.props" Condition="Exists('$(MSBuildExtensionsPath)\$(MSBuildToolsVersion)\Microsoft.Common.props')" />
-  <PropertyGroup>
-    <Configuration Condition=" '$(Configuration)' == '' ">Debug</Configuration>
-    <Platform Condition=" '$(Platform)' == '' ">AnyCPU</Platform>
-    <ProjectGuid>{37164C11-88EF-4428-803A-9AA24FB8B44D}</ProjectGuid>
-    <OutputType>Library</OutputType>
-    <AppDesignerFolder>Properties</AppDesignerFolder>
-    <RootNamespace>Tests</RootNamespace>
-    <AssemblyName>Tests</AssemblyName>
-    <TargetFrameworkVersion>v4.5</TargetFrameworkVersion>
-    <FileAlignment>512</FileAlignment>
-    <TargetFrameworkProfile />
-  </PropertyGroup>
-  <PropertyGroup Condition=" '$(Configuration)|$(Platform)' == 'Debug|AnyCPU' ">
-    <DebugSymbols>true</DebugSymbols>
-    <DebugType>full</DebugType>
-    <Optimize>false</Optimize>
-    <OutputPath>bin\Debug\</OutputPath>
-    <DefineConstants>DEBUG;TRACE</DefineConstants>
-    <ErrorReport>prompt</ErrorReport>
-    <WarningLevel>4</WarningLevel>
-  </PropertyGroup>
-  <PropertyGroup Condition=" '$(Configuration)|$(Platform)' == 'Release|AnyCPU' ">
-    <DebugType>pdbonly</DebugType>
-    <Optimize>true</Optimize>
-    <OutputPath>bin\Release\</OutputPath>
-    <DefineConstants>TRACE</DefineConstants>
-    <ErrorReport>prompt</ErrorReport>
-    <WarningLevel>4</WarningLevel>
-  </PropertyGroup>
-  <ItemGroup>
-    <Reference Include="System" />
-    <Reference Include="System.Core" />
-    <Reference Include="System.IO.Compression.FileSystem" />
-    <Reference Include="System.Net.Http" />
-    <Reference Include="System.Xml.Linq" />
-    <Reference Include="System.Data.DataSetExtensions" />
-    <Reference Include="Microsoft.CSharp" />
-    <Reference Include="System.Data" />
-    <Reference Include="System.Xml" />
-  </ItemGroup>
-  <ItemGroup>
-    <Compile Include="Aggregations\Bucket\Children\ChildrenAggregationMapping.doc.cs" />
-    <Compile Include="Aggregations\Bucket\GeoDistance\GeoDistanceAggregationUsageTests.cs" />
-    <Compile Include="Aggregations\Bucket\GeoHashGrid\GeoHashGridAggregationUsageTests.cs" />
-    <Compile Include="Aggregations\Bucket\Global\GlobalAggregationUsageTests.cs" />
-    <Compile Include="Aggregations\Bucket\Histogram\HistogramAggregationUsageTests.cs" />
-    <Compile Include="Aggregations\Bucket\IpRange\IpRangeAggregationUsageTests.cs" />
-    <Compile Include="Aggregations\Bucket\Missing\MissingAggregationUsageTests.cs" />
-    <Compile Include="Aggregations\Bucket\Nested\NestedAggregationUsageTests.cs" />
-    <Compile Include="Aggregations\Bucket\Range\RangeAggregationUsageTests.cs" />
-    <Compile Include="Aggregations\Bucket\ReverseNested\ReverseNestedAggregationUsageTests.cs" />
-    <Compile Include="Aggregations\Bucket\Sampler\SamplerAggregationUsageTests.cs" />
-    <Compile Include="Aggregations\Bucket\Filters\FiltersAggregationUsageTests.cs" />
-    <Compile Include="Aggregations\Bucket\Filter\FilterAggregationUsageTests.cs" />
-    <Compile Include="Aggregations\Bucket\DateRange\DateRangeAggregationUsageTests.cs" />
-    <Compile Include="Aggregations\Bucket\DateHistogram\DateHistogramAggregationUsageTests.cs" />
-    <Compile Include="Aggregations\Bucket\Children\ChildrenAggregationUsageTests.cs" />
-    <Compile Include="Aggregations\AggregationUsageTestBase.cs" />
-    <Compile Include="Aggregations\Bucket\SignificantTerms\SignificantTermsAggregationUsageTests.cs" />
-    <Compile Include="Aggregations\Bucket\Terms\TermsAggregationUsageTests.cs" />
-    <Compile Include="Aggregations\Metric\Cardinality\CardinalityAggregationUsageTests.cs" />
-    <Compile Include="Aggregations\Metric\Average\AverageAggregationUsageTests.cs" />
-    <Compile Include="Aggregations\Metric\ExtendedStats\ExtendedStatsAggregationUsageTests.cs" />
-    <Compile Include="Aggregations\Metric\GeoBounds\GeoBoundsAggregationUsageTests.cs" />
-    <Compile Include="Aggregations\Metric\Max\MaxAggregationUsageTests.cs" />
-    <Compile Include="Aggregations\Metric\Min\MinAggregationUsageTests.cs" />
-    <Compile Include="Aggregations\Metric\ScriptedMetric\ScriptedMetricAggregationUsageTests.cs" />
-    <Compile Include="Aggregations\Metric\Stats\StatsAggregationUsageTests.cs" />
-    <Compile Include="Aggregations\Metric\Sum\SumAggregationUsageTests.cs" />
-    <Compile Include="Aggregations\Metric\TopHits\TopHitsAggregationUsageTests.cs" />
-    <Compile Include="Aggregations\Metric\ValueCount\ValueCountAggregationUsageTests.cs" />
-    <Compile Include="Aggregations\Metric\PercentileRanks\PercentileRanksAggregationUsageTests.cs" />
-    <Compile Include="Aggregations\Metric\Percentiles\PercentilesAggregationUsageTests.cs" />
-    <Compile Include="Aggregations\Pipeline\BucketScript\BucketScriptAggregationUsageTests.cs" />
-    <Compile Include="Aggregations\Pipeline\BucketSelector\BucketSelectorAggregationUsageTests.cs" />
-    <Compile Include="Aggregations\Pipeline\CumulativeSum\CumulativeSumAggregationUsageTests.cs" />
-    <Compile Include="Aggregations\Pipeline\SerialDifferencing\SerialDifferencingAggregationUsageTests.cs" />
-    <Compile Include="Aggregations\Pipeline\MaxBucket\MaxBucketAggregationUsageTests.cs" />
-    <Compile Include="Aggregations\Pipeline\AverageBucket\AverageBucketAggregationUsageTests.cs" />
-    <Compile Include="Aggregations\Pipeline\Derivative\DerivativeAggregationUsageTests.cs" />
-    <Compile Include="Aggregations\Pipeline\MinBucket\MinBucketAggregationUsageTests.cs" />
-    <Compile Include="Aggregations\Pipeline\MovingAverage\MovingAverageHoltLinearAggregationUsageTests.cs" />
-    <Compile Include="Aggregations\Pipeline\MovingAverage\MovingAverageEwmaAggregationUsageTests.cs" />
-    <Compile Include="Aggregations\Pipeline\MovingAverage\MovingAverageLinearAggregationUsageTests.cs" />
-    <Compile Include="Aggregations\Pipeline\MovingAverage\MovingAverageSimpleAggregationUsageTests.cs" />
-    <Compile Include="Aggregations\Pipeline\MovingAverage\MovingAverageHoltWintersAggregationUsageTests.cs" />
-    <Compile Include="Aggregations\Pipeline\SumBucket\SumBucketAggregationUsageTests.cs" />
-    <Compile Include="Aggregations\WritingAggregations.doc.cs" />
-    <Compile Include="Analysis\Analyzers\AnalyzerUsageTests.cs" />
-    <Compile Include="Analysis\CharFilters\CharFilterUsageTests.cs" />
-    <Compile Include="Analysis\AnalysisCrudTests.cs" />
-    <Compile Include="Analysis\TokenFilters\TokenFilterUsageTests.cs" />
-    <Compile Include="Analysis\Tokenizers\TokenizerUsageTests.cs" />
-    <Compile Include="Cat\CatAliases\CatAliasesUrlTests.cs" />
-    <Compile Include="Cat\CatAliases\CatAliasesApiTests.cs" />
-    <Compile Include="Cat\CatAllocation\CatAllocationApiTests.cs" />
-    <Compile Include="Cat\CatAllocation\CatAllocationUrlTests.cs" />
-    <Compile Include="Cat\CatCount\CatCountApiTests.cs" />
-    <Compile Include="Cat\CatCount\CatCountUrlTests.cs" />
-    <Compile Include="Cat\CatFielddata\CatFielddataApiTests.cs" />
-    <Compile Include="Cat\CatFielddata\CatFielddataUrlTests.cs" />
-    <Compile Include="Cat\CatHealth\CatHealthApiTests.cs" />
-    <Compile Include="Cat\CatHealth\CatHealthUrlTests.cs" />
-    <Compile Include="Cat\CatIndices\CatIndicesApiTests.cs" />
-    <Compile Include="Cat\CatIndices\CatIndicesUrlTests.cs" />
-    <Compile Include="Cat\CatMaster\CatMasterApiTests.cs" />
-    <Compile Include="Cat\CatMaster\CatMasterUrlTests.cs" />
-    <Compile Include="Cat\CatNodes\CatNodesApiTests.cs" />
-    <Compile Include="Cat\CatNodes\CatNodesUrlTests.cs" />
-    <Compile Include="Cat\CatPendingTasks\CatPendingTasksApiTests.cs" />
-    <Compile Include="Cat\CatPendingTasks\CatPendingTasksUrlTests.cs" />
-    <Compile Include="Cat\CatPlugins\CatPluginsApiTests.cs" />
-    <Compile Include="Cat\CatPlugins\CatPluginsUrlTests.cs" />
-    <Compile Include="Cat\CatRecovery\CatRecoveryApiTests.cs" />
-    <Compile Include="Cat\CatRecovery\CatRecoveryUrlTests.cs" />
-    <Compile Include="Cat\CatSegments\CatSegmentsApiTests.cs" />
-    <Compile Include="Cat\CatSegments\CatSegmentsUrlTests.cs" />
-    <Compile Include="Cat\CatShards\CatShardsApiTests.cs" />
-    <Compile Include="Cat\CatShards\CatShardsUrlTests.cs" />
-    <Compile Include="Cat\CatThreadPool\CatThreadpoolApiTests.cs" />
-    <Compile Include="Cat\CatThreadPool\CatThreadPoolUrlTests.cs" />
-    <Compile Include="ClientConcepts\ConnectionPooling\BuildingBlocks\Transports.doc.cs" />
-    <Compile Include="ClientConcepts\ConnectionPooling\MaxRetries\RespectsMaxRetry.doc.cs" />
-    <Compile Include="ClientConcepts\ConnectionPooling\RoundRobin\VolatileUpdates.doc.cs" />
-    <Compile Include="ClientConcepts\ConnectionPooling\RoundRobin\RoundRobin.doc.cs" />
-    <Compile Include="ClientConcepts\ConnectionPooling\RoundRobin\SkipDeadNodes.doc.cs" />
-    <Compile Include="ClientConcepts\ConnectionPooling\BuildingBlocks\ConnectionPooling.doc.cs" />
-    <Compile Include="ClientConcepts\ConnectionPooling\BuildingBlocks\RequestPipelines.doc.cs" />
-    <Compile Include="ClientConcepts\ConnectionPooling\Pinging\Revival.doc.cs" />
-    <Compile Include="ClientConcepts\ConnectionPooling\Pinging\FirstUsage.doc.cs" />
-    <Compile Include="ClientConcepts\ConnectionPooling\Sniffing\OnConnectionFailure.doc.cs" />
-    <Compile Include="ClientConcepts\ConnectionPooling\Sniffing\OnStaleClusterState.doc.cs" />
-    <Compile Include="ClientConcepts\ConnectionPooling\Sniffing\RoleDetection.doc.cs" />
-    <Compile Include="ClientConcepts\Exceptions\ExceptionTests.cs" />
-    <Compile Include="ClientConcepts\HighLevel\CovariantHits\CovariantSearchResults.doc.cs" />
-    <Compile Include="ClientConcepts\HighLevel\Inferrence\DocumentPaths\DocumentPaths.doc.cs" />
-    <Compile Include="ClientConcepts\HighLevel\Inferrence\RouteValues\FeaturesInference.cs" />
-    <Compile Include="ClientConcepts\HighLevel\Inferrence\Id\IdsInference.doc.cs" />
-    <Compile Include="ClientConcepts\HighLevel\Inferrence\Indices\IndicesPaths.doc.cs" />
-    <Compile Include="ClientConcepts\HighLevel\Mapping\AutoMap.doc.cs" />
-    <Compile Include="Cluster\ClusterHealth\ClusterHealthApiTests.cs" />
-    <Compile Include="Cluster\ClusterHealth\ClusterHealthUrlTests.cs" />
-    <Compile Include="Cluster\ClusterReroute\ClusterRerouteApiTests.cs" />
-    <Compile Include="Cluster\ClusterReroute\ClusterRerouteUrlTests.cs" />
-    <Compile Include="Cluster\ClusterSettings\ClusterGetSettings\ClusterGetSettingsApiTests.cs" />
-    <Compile Include="Cluster\ClusterSettings\ClusterGetSettings\ClusterGetSettingsUrlTests.cs" />
-    <Compile Include="Cluster\ClusterSettings\ClusterPutSettings\ClusterPutSettingsApiTests.cs" />
-    <Compile Include="Cluster\ClusterSettings\ClusterPutSettings\ClusterPutUrlTests.cs" />
-    <Compile Include="Cluster\ClusterStats\ClusterStatsApiTests.cs" />
-    <Compile Include="Cluster\ClusterState\ClusterStateUrlTests.cs" />
-    <Compile Include="Cluster\ClusterState\ClusterStatsApiTests.cs" />
-    <Compile Include="Cluster\ClusterStats\ClusterStatsUrlTests.cs" />
-    <Compile Include="Cluster\NodesHotThreads\NodesHotThreadsApiTests.cs" />
-    <Compile Include="Cluster\NodesHotThreads\NodesHotThreadsUrlTests.cs" />
-    <Compile Include="Cluster\NodesInfo\NodesInfoApiTests.cs" />
-    <Compile Include="Cluster\NodesInfo\NodesInfoUrlTests.cs" />
-    <Compile Include="Cluster\NodesStats\NodesStatsApiTests.cs" />
-    <Compile Include="Cluster\NodesStats\NodesStatsUrlTests.cs" />
-    <Compile Include="Cluster\ClusterPendingTasks\ClusterPendingTasksApiTests.cs" />
-    <Compile Include="Cluster\ClusterPendingTasks\ClusterPendingTasksUrlTests.cs" />
-    <Compile Include="Cluster\Ping\PingApiTests.cs" />
-    <Compile Include="Cluster\Ping\PingUrlTests.cs" />
-    <Compile Include="Cluster\RootNodeInfo\RootNodeInfoApiTests.cs" />
-    <Compile Include="Cluster\RootNodeInfo\RootNodeInfoUrlTests.cs" />
-    <Compile Include="CodeStandards\Descriptors.doc.cs" />
-    <Compile Include="CodeStandards\Queries.doc.cs" />
-    <Compile Include="CodeStandards\ElasticClient.doc.cs" />
-    <Compile Include="CodeStandards\NamingConventions.doc.cs" />
-    <Compile Include="CodeStandards\Serialization\Properties.doc.cs" />
-    <Compile Include="Document\Multiple\Bulk\BulkInvalidApiTests.cs" />
-    <Compile Include="Document\Multiple\Bulk\BulkUrlTests.cs" />
-    <Compile Include="Document\Multiple\Bulk\BulkApiTests.cs" />
-    <Compile Include="Document\Multiple\DeleteByQuery\DeleteByQueryUrlTests.cs" />
-    <Compile Include="Document\Multiple\DeleteByQuery\DeleteByQueryApiTests.cs" />
-    <Compile Include="Document\Multiple\MultiGet\MultiGetApiTests.cs" />
-    <Compile Include="Document\Multiple\MultiGet\MultiGetUrlTests.cs" />
-    <Compile Include="Document\Multiple\MultiTermVectors\MultiTermVectorsApiTests.cs" />
-    <Compile Include="Document\Multiple\MultiTermVectors\MultiTermVectorsUrlTests.cs" />
-    <Compile Include="Document\Multiple\Reindex\ReindexApiTests.cs" />
-    <Compile Include="Document\Single\Delete\DeleteApiTests.cs" />
-    <Compile Include="Document\Single\Exists\DocumentExistsApiTests.cs" />
-    <Compile Include="Document\Single\Exists\DocumentExistsUrlTests.cs" />
-    <Compile Include="Document\Single\Delete\DeleteUrlTests.cs" />
-    <Compile Include="Document\Single\Get\GetApiTests.cs" />
-    <Compile Include="Document\Single\Get\GetUrlTests.cs" />
-    <Compile Include="Document\Single\Index\IndexUrlTests.cs" />
-    <Compile Include="Document\Single\Index\IndexApiTests.cs" />
-    <Compile Include="Document\Single\DocumentCrudTests.cs" />
-    <Compile Include="Document\Single\Source\SourceApiTests.cs" />
-    <Compile Include="Document\Single\TermVectors\TermVectorsApiTests.cs" />
-    <Compile Include="Document\Single\TermVectors\TermVectorsUrlTests.cs" />
-    <Compile Include="Document\Single\Update\UpdateApiTests.cs" />
-    <Compile Include="Document\Single\Update\UpdateUrlTests.cs" />
-    <Compile Include="Framework\ApiTestBase.cs" />
-    <Compile Include="Framework\Configuration\LocalConfiguration.cs" />
-    <Compile Include="Framework\CrudTestBase.cs" />
-    <Compile Include="Framework\Extensions\Promisify.cs" />
-    <Compile Include="Framework\Integration\Process\ObservableProcess.cs" />
-    <Compile Include="Framework\MockResponses\SniffingResponse.cs" />
-    <Compile Include="Framework\UrlTests.cs" />
-    <Compile Include="Framework\SimpleIntegration.cs" />
-    <Compile Include="Framework\Audit\Audits.cs" />
-    <Compile Include="Framework\Audit\Auditor.cs" />
-    <Compile Include="ClientConcepts\ConnectionPooling\Sniffing\OnStartup.doc.cs" />
-    <Compile Include="Framework\Extensions\DiffExtensions.cs" />
-    <Compile Include="Framework\Extensions\Numeric.cs" />
-    <Compile Include="Framework\Integration\EndpointUsage.cs" />
-    <Compile Include="Framework\Integration\Clusters\ClusterBase.cs" />
-    <Compile Include="Framework\Integration\Clusters\IIntegrationCluster.cs" />
-    <Compile Include="Framework\Integration\IntegrationContext.cs" />
-    <Compile Include="Framework\Integration\Clusters\IndexingCluster.cs" />
-    <Compile Include="Framework\Providers\TestableDateTimeProvider.cs" />
-    <Compile Include="Framework\VirtualClustering\Cluster.cs" />
-    <Compile Include="Framework\VirtualClustering\FixedPipelineFactory.cs" />
-    <Compile Include="Framework\VirtualClustering\Rules\ClientCallRule.cs" />
-    <Compile Include="Framework\VirtualClustering\Rules\PingRule.cs" />
-    <Compile Include="Framework\VirtualClustering\Rules\RuleBase.cs" />
-    <Compile Include="Framework\VirtualClustering\Rules\SniffRule.cs" />
-    <Compile Include="Framework\VirtualClustering\Rules\TimesHelper.cs" />
-    <Compile Include="Framework\VirtualClustering\SealedVirtualCluster.cs" />
-    <Compile Include="Framework\VirtualClustering\VirtualCluster.cs" />
-    <Compile Include="Framework\VirtualClustering\VirtualClusterConnection.cs" />
-    <Compile Include="Framework\VirtualClustering\VirtualizedCluster.cs" />
-    <Compile Include="ClientConcepts\HighLevel\Inferrence\FieldNames\FieldInference.doc.cs" />
-    <Compile Include="ClientConcepts\LowLevel\Connecting.doc.cs" />
-    <Compile Include="ClientConcepts\ConnectionPooling\BuildingBlocks\KeepingTrackOfNodes.doc.cs" />
-    <Compile Include="ClientConcepts\ConnectionPooling\BuildingBlocks\DateTimeProviders.doc.cs" />
-    <Compile Include="ClientConcepts\LowLevel\PostData.doc.cs" />
-    <Compile Include="CommonOptions\DateMath\DateMathExpressions.doc.cs" />
-    <Compile Include="CommonOptions\TimeUnit\TimeUnits.doc.cs" />
-    <Compile Include="Framework\MockData\CommitActivity.cs" />
-    <Compile Include="Framework\MockData\Developer.cs" />
-    <Compile Include="Framework\MockData\Gender.cs" />
-    <Compile Include="Framework\MockData\Gimme.cs" />
-    <Compile Include="Framework\MockData\Person.cs" />
-    <Compile Include="Framework\MockData\Tag.cs" />
-    <Compile Include="Framework\Roundtrip.cs" />
-    <Compile Include="GlobalSuppressions.cs" />
-    <Compile Include="IndexModules\IndexSettings\Merge\MergeSettings.cs" />
-    <Compile Include="IndexModules\IndexSettings\Settings\TypedIndexSettings.cs" />
-    <Compile Include="IndexModules\IndexSettings\SlowLog\SlowLogSettings.cs" />
-    <Compile Include="IndexModules\IndexSettings\Translog\TranslogSettings.cs" />
-    <Compile Include="IndexModules\Similarity\SimilaritySettings.cs" />
-    <Compile Include="Indices\AliasManagement\AliasExists\AliasExistsApiTests.cs" />
-    <Compile Include="Indices\AliasManagement\AliasExists\AliasExistsUrlTests.cs" />
-    <Compile Include="Indices\AliasManagement\Alias\AliasUrlTests.cs" />
-    <Compile Include="Indices\AliasManagement\Alias\AliasApiTests.cs" />
-    <Compile Include="Indices\AliasManagement\DeleteAlias\AliasDeleteApiTests.cs" />
-    <Compile Include="Indices\AliasManagement\DeleteAlias\DeleteAliasUrlTests.cs" />
-    <Compile Include="Indices\AliasManagement\GetAliases\GetAliasesApiTests.cs" />
-    <Compile Include="Indices\AliasManagement\GetAliases\GetAliasesUrlTests.cs" />
-    <Compile Include="Indices\AliasManagement\GetAlias\GetAliasApiTests.cs" />
-    <Compile Include="Indices\AliasManagement\GetAlias\GetAliasUrlTests.cs" />
-    <Compile Include="Indices\AliasManagement\PutAlias\PutAliasApiTests.cs" />
-    <Compile Include="Indices\AliasManagement\PutAlias\PutAliasUrlTests.cs" />
-    <Compile Include="Indices\Analyze\AnalyzeUrlTests.cs" />
-    <Compile Include="Indices\Analyze\AnalyzeApiTests.cs" />
-    <Compile Include="Indices\IndexManagement\CreateIndex\CreateIndexApiTests.cs" />
-    <Compile Include="Indices\IndexManagement\CreateIndex\CreateIndexUrlTests.cs" />
-    <Compile Include="Indices\IndexManagement\DeleteIndex\DeleteIndexApiTests.cs" />
-    <Compile Include="Indices\IndexManagement\DeleteIndex\DeleteIndexUrlTests.cs" />
-    <Compile Include="Indices\IndexManagement\GetIndex\GetIndexApiTests.cs" />
-    <Compile Include="Indices\IndexManagement\GetIndex\GetIndexUrlTests.cs" />
-    <Compile Include="Indices\IndexManagement\IndicesExists\IndexExistsApiTests.cs" />
-    <Compile Include="Indices\IndexManagement\IndicesExists\IndexExistsUrlTests.cs" />
-    <Compile Include="Indices\IndexManagement\OpenCloseIndex\CloseIndex\CloseIndexUrlTests.cs" />
-    <Compile Include="Indices\IndexManagement\OpenCloseIndex\CloseIndex\CloseIndexApiTests.cs" />
-    <Compile Include="Indices\IndexManagement\OpenCloseIndex\OpenIndex\OpenIndexApiTests.cs" />
-    <Compile Include="Indices\IndexManagement\OpenCloseIndex\OpenIndex\OpenIndexUrlTests.cs" />
-    <Compile Include="Indices\IndexManagement\TypesExists\TypeExistsApiTests.cs" />
-    <Compile Include="Indices\IndexManagement\TypesExists\TypeExistsUrlTests.cs" />
-    <Compile Include="Indices\IndexSettings\GetIndexSettings\GetIndexSettingsApiTests.cs" />
-    <Compile Include="Indices\IndexSettings\GetIndexSettings\GetIndexSettingsUrlTests.cs" />
-    <Compile Include="Indices\IndexSettings\IndexTemplates\DeleteIndexTemplate\DeleteIndexTemplateApiTests.cs" />
-    <Compile Include="Indices\IndexSettings\IndexTemplates\GetIndexTemplate\GetIndexTemplateApiTests.cs" />
-    <Compile Include="Indices\IndexSettings\IndexTemplates\GetIndexTemplate\GetIndexTemplateUrlTests.cs" />
-    <Compile Include="Indices\IndexSettings\IndexTemplates\DeleteIndexTemplate\DeleteIndexTemplateUrlTests.cs" />
-    <Compile Include="Indices\IndexSettings\IndexTemplates\IndexTemplateExists\IndexTemplateExistsApiTests.cs" />
-    <Compile Include="Indices\IndexSettings\IndexTemplates\IndexTemplateExists\IndexTemplateExistsUrlTests.cs" />
-    <Compile Include="Indices\IndexSettings\IndexTemplates\PutIndexTemplate\PutIndexTemplateApiTests.cs" />
-    <Compile Include="Indices\IndexSettings\IndexTemplates\PutIndexTemplate\PutIndexTemplateUrlTests.cs" />
-    <Compile Include="Indices\IndexSettings\UpdateIndicesSettings\UpdateIndexSettingsApiTests.cs" />
-    <Compile Include="Indices\IndexSettings\UpdateIndicesSettings\UpdateIndexSettingsUrlTests.cs" />
-    <Compile Include="Indices\MappingManagement\GetFieldMapping\GetFieldMappingUrlTests.cs" />
-    <Compile Include="Indices\MappingManagement\GetFieldMapping\GetFieldMappingApiTests.cs" />
-    <Compile Include="Indices\MappingManagement\GetMapping\GetMappingUrlTests.cs" />
-    <Compile Include="Indices\MappingManagement\GetMapping\GetMappingApiTest.cs" />
-    <Compile Include="Indices\MappingManagement\PutMapping\PutMappingApiTest.cs" />
-    <Compile Include="Indices\MappingManagement\PutMapping\PutMappingUrlTests.cs" />
-    <Compile Include="Indices\Monitoring\IndicesRecovery\RecoveryStatusApiTests.cs" />
-    <Compile Include="Indices\Monitoring\IndicesRecovery\RecoveryStatusUrlTests.cs" />
-    <Compile Include="Indices\Monitoring\IndicesSegments\SegmentsApiTests.cs" />
-    <Compile Include="Indices\Monitoring\IndicesSegments\SegmentsUrlTests.cs" />
-    <Compile Include="Indices\Monitoring\IndicesStats\IndicesStatsUrlTests.cs" />
-    <Compile Include="Indices\Monitoring\IndicesStats\IndicesStatsApiTests.cs" />
-    <Compile Include="Indices\StatusManagement\ClearCache\ClearCacheUrlTests.cs" />
-    <Compile Include="Indices\StatusManagement\ClearCache\ClearCacheApiTests.cs" />
-    <Compile Include="Indices\StatusManagement\Flush\FlushApiTests.cs" />
-    <Compile Include="Indices\StatusManagement\Flush\FlushUrlTests.cs" />
-    <Compile Include="Indices\StatusManagement\Optimize\OptimizeApiTests.cs" />
-    <Compile Include="Indices\StatusManagement\Optimize\OptimizeUrlTests.cs" />
-    <Compile Include="Indices\StatusManagement\Refresh\RefreshApiTests.cs" />
-    <Compile Include="Indices\StatusManagement\Refresh\RefreshUrlTests.cs" />
-    <Compile Include="Indices\StatusManagement\SyncedFlush\SyncedFushApiTests.cs" />
-    <Compile Include="Indices\StatusManagement\SyncedFlush\SyncedFlushUrlTests.cs" />
-    <Compile Include="Indices\StatusManagement\Upgrade\UpgradeApiTests.cs" />
-    <Compile Include="Indices\StatusManagement\Upgrade\UpgradeUrlTests.cs" />
-    <Compile Include="Indices\Warmers\DeleteWarmer\DeleteWarmerUrlTests.cs" />
-    <Compile Include="Indices\Warmers\DeleteWarmer\DeleteWarmerApiTests.cs" />
-    <Compile Include="Indices\Warmers\GetWarmer\GetWarmerApiTests.cs" />
-    <Compile Include="Indices\Warmers\GetWarmer\GetWarmerUrlTests.cs" />
-    <Compile Include="Indices\Warmers\PutWarmer\PutWarmerApiTests.cs" />
-    <Compile Include="Indices\Warmers\PutWarmer\PutWarmerUrlTests.cs" />
-    <Compile Include="Indices\Warmers\WarmerCrudTests.cs" />
-    <Compile Include="Mapping\Types\Complex\Nested\NestedMappingTests.cs" />
-    <Compile Include="Mapping\Types\Complex\Object\ObjectMappingTests.cs" />
-    <Compile Include="Mapping\Types\Core\Binary\BinaryMappingTests.cs" />
-    <Compile Include="Mapping\Types\Core\Boolean\BooleanMappingTests.cs" />
-    <Compile Include="Mapping\Types\Core\Date\DateMappingTests.cs" />
-    <Compile Include="Mapping\Types\Core\Number\NumberMappingTests.cs" />
-    <Compile Include="Mapping\Types\Geo\GeoPoint\GeoPointMappingTests.cs" />
-    <Compile Include="Mapping\Types\Geo\GeoShape\GeoShapeMappingTests.cs" />
-    <Compile Include="Mapping\Types\Specialized\Completion\CompletionMappingTests.cs" />
-    <Compile Include="Mapping\Types\Specialized\Ip\IpMappingTests.cs" />
-    <Compile Include="Mapping\Types\Specialized\Murmur3Hash\Murmur3HashMappingTests.cs" />
-    <Compile Include="Mapping\Types\Specialized\TokenCount\TokenCountMappingTests.cs" />
-    <Compile Include="Mapping\Types\TypeMappingTestBase.cs" />
-    <Compile Include="Mapping\Types\Core\String\StringMappingTests.cs" />
-    <Compile Include="Modules\Scripting\DeleteScript\DeleteScriptUrlTests.cs" />
-    <Compile Include="Modules\Scripting\DeleteScript\DeleteScriptApiTests.cs" />
-    <Compile Include="Modules\Scripting\GetScript\GetScriptApiTests.cs" />
-    <Compile Include="Modules\Scripting\GetScript\GetScriptUrlTests.cs" />
-    <Compile Include="Modules\Scripting\PutScript\PutScriptApiTests.cs" />
-    <Compile Include="Modules\Scripting\PutScript\PutScriptUrlTests.cs" />
-    <Compile Include="Modules\Scripting\ScriptingCrudTests.cs" />
-    <Compile Include="Modules\SnapshotAndRestore\Repositories\RepositoryCrudTests.cs" />
-    <Compile Include="Modules\SnapshotAndRestore\Repositories\CreateRepository\CreateRepositoryUrlTests.cs" />
-    <Compile Include="Modules\SnapshotAndRestore\Repositories\CreateRepository\CreateRepositoryApiTests.cs" />
-    <Compile Include="Modules\SnapshotAndRestore\Repositories\DeleteRepository\DeleteRepositoryApiTests.cs" />
-    <Compile Include="Modules\SnapshotAndRestore\Repositories\DeleteRepository\DeleteRepositoryUrlTests.cs" />
-    <Compile Include="Modules\SnapshotAndRestore\Repositories\GetRepository\GetRepositoryApiTests.cs" />
-    <Compile Include="Modules\SnapshotAndRestore\Repositories\GetRepository\GetRepositoryUrlTests.cs" />
-    <Compile Include="Modules\SnapshotAndRestore\Repositories\VerifyRepository\VerifyRepositoryApiTests.cs" />
-    <Compile Include="Modules\SnapshotAndRestore\Repositories\VerifyRepository\VerifyRepositoryUrlTests.cs" />
-    <Compile Include="Modules\SnapshotAndRestore\Restore\RestoreUrlTests.cs" />
-    <Compile Include="Modules\SnapshotAndRestore\Restore\RestoreApiTests.cs" />
-    <Compile Include="Modules\SnapshotAndRestore\Snapshot\DeleteSnapshot\DeleteSnapshotApiTests.cs" />
-    <Compile Include="Modules\SnapshotAndRestore\Snapshot\DeleteSnapshot\DeleteSnapshotUrlTests.cs" />
-    <Compile Include="Modules\SnapshotAndRestore\Snapshot\GetSnapshot\GetSnapshotApiTests.cs" />
-    <Compile Include="Modules\SnapshotAndRestore\Snapshot\GetSnapshot\GetSnapshotUrlTests.cs" />
-    <Compile Include="Modules\SnapshotAndRestore\Snapshot\SnapshotCrudTests.cs" />
-    <Compile Include="Modules\SnapshotAndRestore\Snapshot\SnapshotStatus\SnapshotStatusApiTests.cs" />
-    <Compile Include="Modules\SnapshotAndRestore\Snapshot\SnapshotStatus\SnapshotStatusUrlTests.cs" />
-    <Compile Include="Modules\SnapshotAndRestore\Snapshot\Snapshot\SnapshotApiTests.cs" />
-    <Compile Include="Modules\SnapshotAndRestore\Snapshot\Snapshot\SnapshotUrlTests.cs" />
-    <Compile Include="QueryDsl\BoolDsl\BoolDsl.doc.cs" />
-    <Compile Include="QueryDsl\BoolDsl\Operators\UnaryAddOperatorUsageTests.cs" />
-    <Compile Include="QueryDsl\BoolDsl\Operators\NotOperatorUsageTests.cs" />
-    <Compile Include="QueryDsl\BoolDsl\Operators\OrOperatorUsageTests.cs" />
-    <Compile Include="QueryDsl\BoolDsl\Operators\AndOperatorUsageTests.cs" />
-    <Compile Include="QueryDsl\BoolDsl\Operators\OperatorUsageBase.cs" />
-    <Compile Include="QueryDsl\BoolDsl\QueryContainerDescriptorExtensions.cs" />
-    <Compile Include="QueryDsl\Compound\Bool\BoolDslComplexQueryUsageTests.cs" />
-    <Compile Include="QueryDsl\Compound\Not\NotQueryUsageTests.cs" />
-    <Compile Include="QueryDsl\Compound\Limit\LimitQueryUsageTests.cs" />
-    <Compile Include="QueryDsl\Compound\Or\OrQueryUsageTests.cs" />
-    <Compile Include="QueryDsl\Compound\ConstantScore\ConstantScoreQueryUsageTests.cs" />
-    <Compile Include="QueryDsl\Compound\Bool\BoolQueryUsageTests.cs" />
-    <Compile Include="QueryDsl\Compound\And\AndQueryUsageTests.cs" />
-    <Compile Include="QueryDsl\Compound\Dismax\DismaxQueryUsageTests.cs" />
-    <Compile Include="QueryDsl\Compound\Boosting\BoostingQueryUsageTests.cs" />
-    <Compile Include="QueryDsl\Compound\Filtered\FilteredQueryUsageTests.cs" />
-    <Compile Include="QueryDsl\Compound\FunctionScore\FunctionScoreQueryUsageTests.cs" />
-    <Compile Include="QueryDsl\Compound\Indices\IndicesNoMatchQueryUsageTests.cs" />
-    <Compile Include="QueryDsl\Compound\Indices\IndicesQueryUsageTests.cs" />
-    <Compile Include="QueryDsl\Geo\Distance\DistanceUnits.doc.cs" />
-    <Compile Include="QueryDsl\TermLevel\Missing\MissingQueryUsageTests.cs" />
-    <Compile Include="QueryDsl\TermLevel\Fuzzy\FuzzyDateQueryUsageTests.cs" />
-    <Compile Include="QueryDsl\TermLevel\Fuzzy\FuzzyNumericQueryUsageTests.cs" />
-    <Compile Include="QueryDsl\TermLevel\Fuzzy\FuzzyQueryUsageTests.cs" />
-    <Compile Include="QueryDsl\TermLevel\Exists\ExistsQueryUsageTests.cs" />
-    <Compile Include="QueryDsl\TermLevel\Ids\IdsQueryUsageTests.cs" />
-    <Compile Include="QueryDsl\TermLevel\Range\DateRangeQueryUsageTests.cs" />
-    <Compile Include="QueryDsl\TermLevel\Range\NumericRangeQueryUsageTests.cs" />
-    <Compile Include="QueryDsl\TermLevel\Wildcard\WildcardQueryUsageTests.cs" />
-    <Compile Include="QueryDsl\TermLevel\Type\TypeQueryUsageTests.cs" />
-    <Compile Include="QueryDsl\TermLevel\Regexp\RegexpQueryUsageTests.cs" />
-    <Compile Include="QueryDsl\TermLevel\Prefix\PrefixQueryUsageTests.cs" />
-    <Compile Include="QueryDsl\TermLevel\Terms\TermsLookupQueryUsageTests.cs" />
-    <Compile Include="QueryDsl\TermLevel\Terms\TermsQueryUsageTests.cs" />
-    <Compile Include="QueryDsl\TermLevel\Term\TermQueryUsageTests.cs" />
-    <Compile Include="QueryDsl\FullText\CommonTerms\CommonTermsUsageTests.cs" />
-    <Compile Include="QueryDsl\FullText\Match\MatchUsageTests.cs" />
-    <Compile Include="QueryDsl\FullText\Match\MatchPhraseUsageTests.cs" />
-    <Compile Include="QueryDsl\FullText\Match\MatchPhrasePrefixUsageTests.cs" />
-    <Compile Include="QueryDsl\FullText\MultiMatch\MultiMatchUsageTests.cs" />
-    <Compile Include="QueryDsl\FullText\QueryString\QueryStringUsageTests.cs" />
-    <Compile Include="QueryDsl\FullText\SimpleQueryString\SimpleQueryStringUsageTests.cs" />
-    <Compile Include="QueryDsl\Geo\BoundingBox\GeoBoundingBoxQueryUsageTests.cs" />
-    <Compile Include="QueryDsl\Geo\Distance\GeoDistanceQueryUsageTests.cs" />
-    <Compile Include="QueryDsl\Geo\DistanceRange\GeoDistanceRangeQueryUsageTests.cs" />
-    <Compile Include="QueryDsl\Geo\HashCell\GeoHashCellQueryUsageTests.cs" />
-    <Compile Include="QueryDsl\Geo\Polygon\GeoPolygonQueryUsageTests.cs" />
-    <Compile Include="QueryDsl\Geo\Shape\Circle\GeoShapeCircleUsageTests.cs" />
-    <Compile Include="QueryDsl\Geo\Shape\Envelope\GeoEnvelopeUsageTests.cs" />
-    <Compile Include="QueryDsl\Geo\Shape\IndexedShape\GeoIndexedShapeUsageTests.cs" />
-    <Compile Include="QueryDsl\Geo\Shape\LineString\GeoLineStringUsageTests.cs" />
-    <Compile Include="QueryDsl\Geo\Shape\MultiLineString\GeoMultiLineStringUsageTests.cs" />
-    <Compile Include="QueryDsl\Geo\Shape\MultiPoint\GeoMultiPointUsageTests.cs" />
-    <Compile Include="QueryDsl\Geo\Shape\Point\GeoPointUsageTests.cs" />
-    <Compile Include="QueryDsl\Geo\Shape\Polygon\GeoPolygonUsageTests.cs" />
-    <Compile Include="QueryDsl\Geo\Shape\ShapeQueryUsageTestsBase.cs" />
-    <Compile Include="QueryDsl\Joining\HasChild\HasChildQueryUsageTests.cs" />
-    <Compile Include="QueryDsl\Joining\HasParent\HasParentQueryUsageTests.cs" />
-    <Compile Include="QueryDsl\Joining\Nested\NestedQueryUsageTests.cs" />
-    <Compile Include="QueryDsl\QueryDslUsageTestsBase.cs" />
-    <Compile Include="QueryDsl\Span\Container\SpanContainingQueryUsageTests.cs" />
-    <Compile Include="QueryDsl\Span\First\SpanFirstQueryUsageTests.cs" />
-    <Compile Include="QueryDsl\Span\MultiTerm\SpanMultiTermQueryUsageTests.cs" />
-    <Compile Include="QueryDsl\Span\Near\SpanNearQueryUsageTests.cs" />
-    <Compile Include="QueryDsl\Span\Not\SpanNotQueryUsageTests.cs" />
-    <Compile Include="QueryDsl\Span\Or\SpanOrQueryUsageTests.cs" />
-    <Compile Include="QueryDsl\Span\Term\SpanTermQueryUsageTests.cs" />
-    <Compile Include="QueryDsl\Span\Within\SpanWithinQueryUsageTests.cs" />
-    <Compile Include="QueryDsl\Specialized\MoreLikeThis\MoreLikeThisQueryUsageTests.cs" />
-    <Compile Include="QueryDsl\Specialized\Script\ScriptQueryUsageTests.cs" />
-    <Compile Include="QueryDsl\Specialized\Template\TemplateQueryUsageTests.cs" />
-    <Compile Include="Search\Count\CountUrlTests.cs" />
-    <Compile Include="Search\Count\CountApiTests.cs" />
-    <Compile Include="Search\Explain\ExplainUrlTests.cs" />
-    <Compile Include="Search\Explain\ExplainApiTests.cs" />
-    <Compile Include="Search\FieldStats\FieldStatsUrlTests.cs" />
-    <Compile Include="Search\FieldStats\FieldStatsApiTests.cs" />
-    <Compile Include="Search\MultiSearch\MultiSearchApiTests.cs" />
-    <Compile Include="Search\MultiSearch\MultiSearchUrlTests.cs" />
-    <Compile Include="Search\Percolator\MultiPercolate\MultiPercolateUrlTests.cs" />
-    <Compile Include="Search\Percolator\MultiPercolate\MultiPercolateApiTests.cs" />
-    <Compile Include="Search\Percolator\PercolateCount\PercolateCountUrlTests.cs" />
-    <Compile Include="Search\Percolator\PercolateCount\PercolateCountApiTests.cs" />
-    <Compile Include="Search\Percolator\Percolate\PercolateApiTests.cs" />
-    <Compile Include="Search\Percolator\Percolate\PercolateUrlTests.cs" />
-    <Compile Include="Search\Percolator\RegisterPercolator\RegisterPercolatorUrlTests.cs" />
-    <Compile Include="Search\Percolator\RegisterPercolator\RegisterPercolatorApiTests.cs" />
-    <Compile Include="Search\Percolator\UnregisterPercolator\UnregisterPercolatorApiTests.cs" />
-    <Compile Include="Search\Percolator\UnregisterPercolator\UnregisterPercolatorUrlTests.cs" />
-    <Compile Include="Search\Scroll\ClearScroll\ClearScrollUrlTests.cs" />
-    <Compile Include="Search\Scroll\ClearScroll\ClearScrollApiTests.cs" />
-    <Compile Include="Search\Scroll\Scroll\ScrollUrlTests.cs" />
-    <Compile Include="Search\Scroll\Scroll\ScrollApiTests.cs" />
-    <Compile Include="Search\SearchExists\SearchExistsUrlTests.cs" />
-    <Compile Include="Search\SearchExists\SearchExistsApiTests.cs" />
-    <Compile Include="Search\SearchShards\SearchShardsApiTests.cs" />
-    <Compile Include="Search\SearchShards\SearchShardsUrlTests.cs" />
-    <Compile Include="Search\SearchTemplate\DeleteSearchTemplate\DeleteSearchTemplateUrlTests.cs" />
-    <Compile Include="Search\SearchTemplate\DeleteSearchTemplate\DeleteSearchTemplateApiTests.cs" />
-    <Compile Include="Search\SearchTemplate\GetSearchTemplate\GetSearchTemplateUrlTests.cs" />
-    <Compile Include="Search\SearchTemplate\GetSearchTemplate\GetSearchTemplateApiTests.cs" />
-    <Compile Include="Search\SearchTemplate\PutSearchTemplate\PutSearchTemplateUrlTests.cs" />
-    <Compile Include="Search\SearchTemplate\PutSearchTemplate\PutSearchTemplateApiTests.cs" />
-    <Compile Include="Search\SearchTemplate\SearchTemplateCrudTests.cs" />
-    <Compile Include="Search\Search\SearchApiTests.cs" />
-    <Compile Include="Search\Search\SearchUrlTests.cs" />
-    <Compile Include="Search\Request\FieldsUsageTests.cs" />
-    <Compile Include="Search\Request\FielddataFieldsUsageTests.cs" />
-    <Compile Include="Search\Request\HighlightingUsageTests.cs" />
-    <Compile Include="Search\Request\IndexBoostUsageTests.cs" />
-    <Compile Include="Search\Request\MinScoreUsageTests.cs" />
-    <Compile Include="Search\Request\PostFilterUsageTests.cs" />
-    <Compile Include="Search\Request\ExplainUsageTests.cs" />
-    <Compile Include="Search\Request\QueryUsageTests.cs" />
-    <Compile Include="Search\Request\SortUsageTests.cs" />
-    <Compile Include="Properties\AssemblyInfo.cs" />
-    <Compile Include="Search\Request\FromAndSizeUsageTests.cs" />
-    <Compile Include="Search\SearchUsageTestBase.cs" />
-    <Compile Include="Framework\AsyncLazy.cs" />
-    <Compile Include="Framework\ApiIntegrationTestBase.cs" />
-    <Compile Include="Framework\UsageTestBase.cs" />
-    <Compile Include="Framework\Integration\Bootstrappers\Seeder.cs" />
-    <Compile Include="Framework\MockData\Project.cs" />
-    <Compile Include="Framework\TestAttributes.cs" />
-    <Compile Include="Framework\Integration\Process\ElasticsearchNode.cs" />
-    <Compile Include="Framework\Integration\Clusters\ReadOnlyCluster.cs" />
-    <Compile Include="Framework\SerializationTestBase.cs" />
-    <Compile Include="Framework\TestClient.cs" />
-    <Compile Include="Search\Validate\ValidateApiTests.cs" />
-    <Compile Include="Search\Validate\ValidateUrlTests.cs" />
-  </ItemGroup>
-  <ItemGroup>
-    <None Include="index.asciidoc" />
-    <None Include="paket.references" />
-  </ItemGroup>
-  <ItemGroup>
-    <ProjectReference Include="..\Elasticsearch.Net\Elasticsearch.Net.csproj">
-      <Project>{E97CCF40-0BA6-43FE-9F2D-58D454134088}</Project>
-      <Name>Elasticsearch.Net</Name>
-    </ProjectReference>
-    <ProjectReference Include="..\Nest\Nest.csproj">
-      <Project>{072ba7da-7b60-407d-8b6e-95e3186be70c}</Project>
-      <Name>Nest</Name>
-    </ProjectReference>
-  </ItemGroup>
-  <ItemGroup>
-    <Service Include="{82A7F48D-3B50-4B1E-B82E-3ADA8210C358}" />
-  </ItemGroup>
-  <ItemGroup>
-    <Folder Include="Migration\" />
-    <Folder Include="Plugins\Analysis\Phonetic\" />
-    <Folder Include="Setup\" />
-  </ItemGroup>
-  <ItemGroup>
-    <Content Include="ClientConcepts\ConnectionPooling\BuildingBlocks\timeoutplot.png" />
-    <None Include="tests.config" />
-  </ItemGroup>
-  <Import Project="$(MSBuildToolsPath)\Microsoft.CSharp.targets" />
-  <!-- To modify your build process, add your task inside one of the targets below and uncomment it. 
-       Other similar extension points exist, see Microsoft.Common.targets.
-  <Target Name="BeforeBuild">
-  </Target>
-  <Target Name="AfterBuild">
-  </Target>
-  -->
-  <Import Project="..\..\.paket\paket.targets" />
-  <Choose>
-    <When Condition="$(TargetFrameworkIdentifier) == '.NETFramework' And ($(TargetFrameworkVersion) == 'v4.0' Or $(TargetFrameworkVersion) == 'v4.5' Or $(TargetFrameworkVersion) == 'v4.5.1' Or $(TargetFrameworkVersion) == 'v4.5.2' Or $(TargetFrameworkVersion) == 'v4.5.3' Or $(TargetFrameworkVersion) == 'v4.6' Or $(TargetFrameworkVersion) == 'v4.6.1')">
-      <ItemGroup>
-        <Reference Include="Bogus">
-          <HintPath>..\..\packages\Bogus\lib\net40\Bogus.dll</HintPath>
-          <Private>True</Private>
-          <Paket>True</Paket>
-        </Reference>
-      </ItemGroup>
-    </When>
-  </Choose>
-  <Choose>
-    <When Condition="($(TargetFrameworkIdentifier) == 'WindowsPhoneApp') Or ($(TargetFrameworkIdentifier) == '.NETCore') Or ($(TargetFrameworkIdentifier) == '.NETFramework' And ($(TargetFrameworkVersion) == 'v4.0' Or $(TargetFrameworkVersion) == 'v4.5' Or $(TargetFrameworkVersion) == 'v4.5.1' Or $(TargetFrameworkVersion) == 'v4.5.2' Or $(TargetFrameworkVersion) == 'v4.5.3' Or $(TargetFrameworkVersion) == 'v4.6' Or $(TargetFrameworkVersion) == 'v4.6.1')) Or ($(TargetFrameworkIdentifier) == 'Silverlight' And $(TargetFrameworkVersion) == 'v5.0') Or ($(TargetFrameworkIdentifier) == 'WindowsPhone' And ($(TargetFrameworkVersion) == 'v8.0' Or $(TargetFrameworkVersion) == 'v8.1')) Or ($(TargetFrameworkIdentifier) == 'MonoAndroid') Or ($(TargetFrameworkIdentifier) == 'MonoTouch') Or ($(TargetFrameworkIdentifier) == 'Xamarin.iOS') Or ($(TargetFrameworkIdentifier) == 'Xamarin.Mac') Or ($(TargetFrameworkProfile) == 'Profile5') Or ($(TargetFrameworkProfile) == 'Profile6') Or ($(TargetFrameworkProfile) == 'Profile7') Or ($(TargetFrameworkProfile) == 'Profile14') Or ($(TargetFrameworkProfile) == 'Profile19') Or ($(TargetFrameworkProfile) == 'Profile24') Or ($(TargetFrameworkProfile) == 'Profile31') Or ($(TargetFrameworkProfile) == 'Profile32') Or ($(TargetFrameworkProfile) == 'Profile37') Or ($(TargetFrameworkProfile) == 'Profile42') Or ($(TargetFrameworkProfile) == 'Profile44') Or ($(TargetFrameworkProfile) == 'Profile47') Or ($(TargetFrameworkProfile) == 'Profile49') Or ($(TargetFrameworkProfile) == 'Profile78') Or ($(TargetFrameworkProfile) == 'Profile84') Or ($(TargetFrameworkProfile) == 'Profile92') Or ($(TargetFrameworkProfile) == 'Profile102') Or ($(TargetFrameworkProfile) == 'Profile111') Or ($(TargetFrameworkProfile) == 'Profile136') Or ($(TargetFrameworkProfile) == 'Profile147') Or ($(TargetFrameworkProfile) == 'Profile151') Or ($(TargetFrameworkProfile) == 'Profile157') Or ($(TargetFrameworkProfile) == 'Profile158') Or ($(TargetFrameworkProfile) == 'Profile225') Or ($(TargetFrameworkProfile) == 'Profile240') Or ($(TargetFrameworkProfile) == 'Profile255') Or ($(TargetFrameworkProfile) == 'Profile259') Or ($(TargetFrameworkProfile) == 'Profile328') Or ($(TargetFrameworkProfile) == 'Profile336') Or ($(TargetFrameworkProfile) == 'Profile344')">
-      <ItemGroup>
-        <Reference Include="DiffPlex">
-          <HintPath>..\..\packages\DiffPlex\lib\portable-net40+sl50+win+wpa81+wp80\DiffPlex.dll</HintPath>
-          <Private>True</Private>
-          <Paket>True</Paket>
-        </Reference>
-      </ItemGroup>
-    </When>
-  </Choose>
-  <Choose>
-    <When Condition="$(TargetFrameworkIdentifier) == '.NETFramework' And ($(TargetFrameworkVersion) == 'v4.0')">
-      <ItemGroup>
-        <Reference Include="FluentAssertions.Core">
-          <HintPath>..\..\packages\FluentAssertions\lib\net40\FluentAssertions.Core.dll</HintPath>
-          <Private>True</Private>
-          <Paket>True</Paket>
-        </Reference>
-        <Reference Include="FluentAssertions">
-          <HintPath>..\..\packages\FluentAssertions\lib\net40\FluentAssertions.dll</HintPath>
-          <Private>True</Private>
-          <Paket>True</Paket>
-        </Reference>
-      </ItemGroup>
-    </When>
-    <When Condition="$(TargetFrameworkIdentifier) == '.NETFramework' And ($(TargetFrameworkVersion) == 'v4.5' Or $(TargetFrameworkVersion) == 'v4.5.1' Or $(TargetFrameworkVersion) == 'v4.5.2' Or $(TargetFrameworkVersion) == 'v4.5.3' Or $(TargetFrameworkVersion) == 'v4.6' Or $(TargetFrameworkVersion) == 'v4.6.1')">
-      <ItemGroup>
-        <Reference Include="FluentAssertions.Core">
-          <HintPath>..\..\packages\FluentAssertions\lib\net45\FluentAssertions.Core.dll</HintPath>
-          <Private>True</Private>
-          <Paket>True</Paket>
-        </Reference>
-        <Reference Include="FluentAssertions">
-          <HintPath>..\..\packages\FluentAssertions\lib\net45\FluentAssertions.dll</HintPath>
-          <Private>True</Private>
-          <Paket>True</Paket>
-        </Reference>
-      </ItemGroup>
-    </When>
-    <When Condition="$(TargetFrameworkIdentifier) == 'MonoAndroid'">
-      <ItemGroup>
-        <Reference Include="FluentAssertions.Core">
-          <HintPath>..\..\packages\FluentAssertions\lib\monoandroid\FluentAssertions.Core.dll</HintPath>
-          <Private>True</Private>
-          <Paket>True</Paket>
-        </Reference>
-      </ItemGroup>
-    </When>
-    <When Condition="$(TargetFrameworkIdentifier) == 'MonoTouch'">
-      <ItemGroup>
-        <Reference Include="FluentAssertions.Core">
-          <HintPath>..\..\packages\FluentAssertions\lib\monotouch\FluentAssertions.Core.dll</HintPath>
-          <Private>True</Private>
-          <Paket>True</Paket>
-        </Reference>
-      </ItemGroup>
-    </When>
-    <When Condition="$(TargetFrameworkIdentifier) == 'Silverlight' And $(TargetFrameworkVersion) == 'v5.0'">
-      <ItemGroup>
-        <Reference Include="FluentAssertions.Core">
-          <HintPath>..\..\packages\FluentAssertions\lib\sl5\FluentAssertions.Core.dll</HintPath>
-          <Private>True</Private>
-          <Paket>True</Paket>
-        </Reference>
-        <Reference Include="FluentAssertions">
-          <HintPath>..\..\packages\FluentAssertions\lib\sl5\FluentAssertions.dll</HintPath>
-          <Private>True</Private>
-          <Paket>True</Paket>
-        </Reference>
-        <Reference Include="Microsoft.VisualStudio.QualityTools.UnitTesting.Silverlight">
-          <HintPath>..\..\packages\FluentAssertions\lib\sl5\Microsoft.VisualStudio.QualityTools.UnitTesting.Silverlight.dll</HintPath>
-          <Private>True</Private>
-          <Paket>True</Paket>
-        </Reference>
-      </ItemGroup>
-    </When>
-    <When Condition="$(TargetFrameworkIdentifier) == 'WindowsPhone' And ($(TargetFrameworkVersion) == 'v8.0' Or $(TargetFrameworkVersion) == 'v8.1')">
-      <ItemGroup>
-        <Reference Include="FluentAssertions.Core">
-          <HintPath>..\..\packages\FluentAssertions\lib\wp8\FluentAssertions.Core.dll</HintPath>
-          <Private>True</Private>
-          <Paket>True</Paket>
-        </Reference>
-        <Reference Include="FluentAssertions">
-          <HintPath>..\..\packages\FluentAssertions\lib\wp8\FluentAssertions.dll</HintPath>
-          <Private>True</Private>
-          <Paket>True</Paket>
-        </Reference>
-      </ItemGroup>
-    </When>
-    <When Condition="$(TargetFrameworkIdentifier) == 'Xamarin.iOS'">
-      <ItemGroup>
-        <Reference Include="FluentAssertions.Core">
-          <HintPath>..\..\packages\FluentAssertions\lib\xamarin.ios\FluentAssertions.Core.dll</HintPath>
-          <Private>True</Private>
-          <Paket>True</Paket>
-        </Reference>
-      </ItemGroup>
-    </When>
-    <When Condition="($(TargetFrameworkIdentifier) == '.NETCore' And $(TargetFrameworkVersion) == 'v4.5') Or ($(TargetFrameworkIdentifier) == 'Xamarin.Mac') Or ($(TargetFrameworkProfile) == 'Profile5') Or ($(TargetFrameworkProfile) == 'Profile6') Or ($(TargetFrameworkProfile) == 'Profile7') Or ($(TargetFrameworkProfile) == 'Profile14') Or ($(TargetFrameworkProfile) == 'Profile19') Or ($(TargetFrameworkProfile) == 'Profile24') Or ($(TargetFrameworkProfile) == 'Profile31') Or ($(TargetFrameworkProfile) == 'Profile37') Or ($(TargetFrameworkProfile) == 'Profile42') Or ($(TargetFrameworkProfile) == 'Profile44') Or ($(TargetFrameworkProfile) == 'Profile47') Or ($(TargetFrameworkProfile) == 'Profile49') Or ($(TargetFrameworkProfile) == 'Profile78') Or ($(TargetFrameworkProfile) == 'Profile84') Or ($(TargetFrameworkProfile) == 'Profile92') Or ($(TargetFrameworkProfile) == 'Profile102') Or ($(TargetFrameworkProfile) == 'Profile111') Or ($(TargetFrameworkProfile) == 'Profile136') Or ($(TargetFrameworkProfile) == 'Profile147') Or ($(TargetFrameworkProfile) == 'Profile151') Or ($(TargetFrameworkProfile) == 'Profile157') Or ($(TargetFrameworkProfile) == 'Profile158') Or ($(TargetFrameworkProfile) == 'Profile225') Or ($(TargetFrameworkProfile) == 'Profile240') Or ($(TargetFrameworkProfile) == 'Profile255') Or ($(TargetFrameworkProfile) == 'Profile259') Or ($(TargetFrameworkProfile) == 'Profile328') Or ($(TargetFrameworkProfile) == 'Profile336') Or ($(TargetFrameworkProfile) == 'Profile344')">
-      <ItemGroup>
-        <Reference Include="FluentAssertions.Core">
-          <HintPath>..\..\packages\FluentAssertions\lib\portable-net40+sl5+win8+wp8+wpa81\FluentAssertions.Core.dll</HintPath>
-          <Private>True</Private>
-          <Paket>True</Paket>
-        </Reference>
-        <Reference Include="FluentAssertions">
-          <HintPath>..\..\packages\FluentAssertions\lib\portable-net40+sl5+win8+wp8+wpa81\FluentAssertions.dll</HintPath>
-          <Private>True</Private>
-          <Paket>True</Paket>
-        </Reference>
-      </ItemGroup>
-    </When>
-    <When Condition="($(TargetFrameworkIdentifier) == 'WindowsPhoneApp') Or ($(TargetFrameworkIdentifier) == '.NETCore' And $(TargetFrameworkVersion) == 'v4.5.1') Or ($(TargetFrameworkProfile) == 'Profile32')">
-      <ItemGroup>
-        <Reference Include="FluentAssertions.Core">
-          <HintPath>..\..\packages\FluentAssertions\lib\portable-win81+wpa81\FluentAssertions.Core.dll</HintPath>
-          <Private>True</Private>
-          <Paket>True</Paket>
-        </Reference>
-        <Reference Include="FluentAssertions">
-          <HintPath>..\..\packages\FluentAssertions\lib\portable-win81+wpa81\FluentAssertions.dll</HintPath>
-          <Private>True</Private>
-          <Paket>True</Paket>
-        </Reference>
-      </ItemGroup>
-    </When>
-  </Choose>
-  <Choose>
-    <When Condition="$(TargetFrameworkIdentifier) == '.NETFramework' And $(TargetFrameworkVersion) == 'v3.5'">
-      <ItemGroup>
-        <Reference Include="Newtonsoft.Json">
-          <HintPath>..\..\packages\Newtonsoft.Json\lib\net35\Newtonsoft.Json.dll</HintPath>
-          <Private>True</Private>
-          <Paket>True</Paket>
-        </Reference>
-      </ItemGroup>
-    </When>
-    <When Condition="$(TargetFrameworkIdentifier) == '.NETFramework' And ($(TargetFrameworkVersion) == 'v2.0' Or $(TargetFrameworkVersion) == 'v3.0')">
-      <ItemGroup>
-        <Reference Include="Newtonsoft.Json">
-          <HintPath>..\..\packages\Newtonsoft.Json\lib\net20\Newtonsoft.Json.dll</HintPath>
-          <Private>True</Private>
-          <Paket>True</Paket>
-        </Reference>
-      </ItemGroup>
-    </When>
-    <When Condition="$(TargetFrameworkIdentifier) == '.NETFramework' And ($(TargetFrameworkVersion) == 'v4.0')">
-      <ItemGroup>
-        <Reference Include="Newtonsoft.Json">
-          <HintPath>..\..\packages\Newtonsoft.Json\lib\net40\Newtonsoft.Json.dll</HintPath>
-          <Private>True</Private>
-          <Paket>True</Paket>
-        </Reference>
-      </ItemGroup>
-    </When>
-    <When Condition="$(TargetFrameworkIdentifier) == '.NETFramework' And ($(TargetFrameworkVersion) == 'v4.5' Or $(TargetFrameworkVersion) == 'v4.5.1' Or $(TargetFrameworkVersion) == 'v4.5.2' Or $(TargetFrameworkVersion) == 'v4.5.3' Or $(TargetFrameworkVersion) == 'v4.6' Or $(TargetFrameworkVersion) == 'v4.6.1')">
-      <ItemGroup>
-        <Reference Include="Newtonsoft.Json">
-          <HintPath>..\..\packages\Newtonsoft.Json\lib\net45\Newtonsoft.Json.dll</HintPath>
-          <Private>True</Private>
-          <Paket>True</Paket>
-        </Reference>
-      </ItemGroup>
-    </When>
-    <When Condition="($(TargetFrameworkIdentifier) == 'MonoAndroid') Or ($(TargetFrameworkIdentifier) == 'MonoTouch') Or ($(TargetFrameworkIdentifier) == 'Xamarin.iOS') Or ($(TargetFrameworkIdentifier) == 'Xamarin.Mac') Or ($(TargetFrameworkProfile) == 'Profile7') Or ($(TargetFrameworkProfile) == 'Profile44') Or ($(TargetFrameworkProfile) == 'Profile49') Or ($(TargetFrameworkProfile) == 'Profile78') Or ($(TargetFrameworkProfile) == 'Profile111') Or ($(TargetFrameworkProfile) == 'Profile151') Or ($(TargetFrameworkProfile) == 'Profile259')">
-      <ItemGroup>
-        <Reference Include="Newtonsoft.Json">
-          <HintPath>..\..\packages\Newtonsoft.Json\lib\portable-net45+wp80+win8+wpa81+dnxcore50\Newtonsoft.Json.dll</HintPath>
-          <Private>True</Private>
-          <Paket>True</Paket>
-        </Reference>
-      </ItemGroup>
-    </When>
-    <When Condition="($(TargetFrameworkIdentifier) == 'WindowsPhoneApp') Or ($(TargetFrameworkIdentifier) == '.NETCore') Or ($(TargetFrameworkIdentifier) == 'Silverlight' And $(TargetFrameworkVersion) == 'v5.0') Or ($(TargetFrameworkIdentifier) == 'WindowsPhone' And ($(TargetFrameworkVersion) == 'v8.0' Or $(TargetFrameworkVersion) == 'v8.1')) Or ($(TargetFrameworkProfile) == 'Profile5') Or ($(TargetFrameworkProfile) == 'Profile6') Or ($(TargetFrameworkProfile) == 'Profile14') Or ($(TargetFrameworkProfile) == 'Profile19') Or ($(TargetFrameworkProfile) == 'Profile24') Or ($(TargetFrameworkProfile) == 'Profile31') Or ($(TargetFrameworkProfile) == 'Profile32') Or ($(TargetFrameworkProfile) == 'Profile37') Or ($(TargetFrameworkProfile) == 'Profile42') Or ($(TargetFrameworkProfile) == 'Profile47') Or ($(TargetFrameworkProfile) == 'Profile84') Or ($(TargetFrameworkProfile) == 'Profile92') Or ($(TargetFrameworkProfile) == 'Profile102') Or ($(TargetFrameworkProfile) == 'Profile136') Or ($(TargetFrameworkProfile) == 'Profile147') Or ($(TargetFrameworkProfile) == 'Profile157') Or ($(TargetFrameworkProfile) == 'Profile158') Or ($(TargetFrameworkProfile) == 'Profile225') Or ($(TargetFrameworkProfile) == 'Profile240') Or ($(TargetFrameworkProfile) == 'Profile255') Or ($(TargetFrameworkProfile) == 'Profile328') Or ($(TargetFrameworkProfile) == 'Profile336') Or ($(TargetFrameworkProfile) == 'Profile344')">
-      <ItemGroup>
-        <Reference Include="Newtonsoft.Json">
-          <HintPath>..\..\packages\Newtonsoft.Json\lib\portable-net40+sl5+wp80+win8+wpa81\Newtonsoft.Json.dll</HintPath>
-          <Private>True</Private>
-          <Paket>True</Paket>
-        </Reference>
-      </ItemGroup>
-    </When>
-  </Choose>
-  <Choose>
-    <When Condition="$(TargetFrameworkIdentifier) == '.NETCore'">
-      <ItemGroup>
-        <Reference Include="System.Reactive.Core">
-          <HintPath>..\..\packages\Rx-Core\lib\windows8\System.Reactive.Core.dll</HintPath>
-          <Private>True</Private>
-          <Paket>True</Paket>
-        </Reference>
-      </ItemGroup>
-    </When>
-    <When Condition="$(TargetFrameworkIdentifier) == '.NETFramework' And ($(TargetFrameworkVersion) == 'v4.0')">
-      <ItemGroup>
-        <Reference Include="System.Reactive.Core">
-          <HintPath>..\..\packages\Rx-Core\lib\net40\System.Reactive.Core.dll</HintPath>
-          <Private>True</Private>
-          <Paket>True</Paket>
-        </Reference>
-      </ItemGroup>
-    </When>
-    <When Condition="$(TargetFrameworkIdentifier) == '.NETFramework' And ($(TargetFrameworkVersion) == 'v4.5' Or $(TargetFrameworkVersion) == 'v4.5.1' Or $(TargetFrameworkVersion) == 'v4.5.2' Or $(TargetFrameworkVersion) == 'v4.5.3' Or $(TargetFrameworkVersion) == 'v4.6' Or $(TargetFrameworkVersion) == 'v4.6.1')">
-      <ItemGroup>
-        <Reference Include="System.Reactive.Core">
-          <HintPath>..\..\packages\Rx-Core\lib\net45\System.Reactive.Core.dll</HintPath>
-          <Private>True</Private>
-          <Paket>True</Paket>
-        </Reference>
-      </ItemGroup>
-    </When>
-    <When Condition="$(TargetFrameworkIdentifier) == 'Silverlight' And $(TargetFrameworkVersion) == 'v5.0'">
-      <ItemGroup>
-        <Reference Include="System.Reactive.Core">
-          <HintPath>..\..\packages\Rx-Core\lib\sl5\System.Reactive.Core.dll</HintPath>
-          <Private>True</Private>
-          <Paket>True</Paket>
-        </Reference>
-      </ItemGroup>
-    </When>
-    <When Condition="$(TargetFrameworkIdentifier) == 'WindowsPhone' And $(TargetFrameworkVersion) == 'v7.1'">
-      <ItemGroup>
-        <Reference Include="System.Reactive.Core">
-          <HintPath>..\..\packages\Rx-Core\lib\windowsphone71\System.Reactive.Core.dll</HintPath>
-          <Private>True</Private>
-          <Paket>True</Paket>
-        </Reference>
-      </ItemGroup>
-    </When>
-    <When Condition="$(TargetFrameworkIdentifier) == 'WindowsPhone' And ($(TargetFrameworkVersion) == 'v8.0' Or $(TargetFrameworkVersion) == 'v8.1')">
-      <ItemGroup>
-        <Reference Include="System.Reactive.Core">
-          <HintPath>..\..\packages\Rx-Core\lib\windowsphone8\System.Reactive.Core.dll</HintPath>
-          <Private>True</Private>
-          <Paket>True</Paket>
-        </Reference>
-      </ItemGroup>
-    </When>
-    <When Condition="($(TargetFrameworkIdentifier) == 'MonoAndroid') Or ($(TargetFrameworkIdentifier) == 'MonoTouch') Or ($(TargetFrameworkIdentifier) == 'Xamarin.iOS') Or ($(TargetFrameworkIdentifier) == 'Xamarin.Mac') Or ($(TargetFrameworkProfile) == 'Profile7') Or ($(TargetFrameworkProfile) == 'Profile31') Or ($(TargetFrameworkProfile) == 'Profile44') Or ($(TargetFrameworkProfile) == 'Profile49') Or ($(TargetFrameworkProfile) == 'Profile78')">
-      <ItemGroup>
-        <Reference Include="System.Reactive.Core">
-          <HintPath>..\..\packages\Rx-Core\lib\portable-windows8+net45+wp8\System.Reactive.Core.dll</HintPath>
-          <Private>True</Private>
-          <Paket>True</Paket>
-        </Reference>
-      </ItemGroup>
-    </When>
-    <When Condition="($(TargetFrameworkIdentifier) == 'WindowsPhoneApp') Or ($(TargetFrameworkProfile) == 'Profile32')">
-      <ItemGroup>
-        <Reference Include="System.Reactive.Core">
-          <HintPath>..\..\packages\Rx-Core\lib\portable-win81+wpa81\System.Reactive.Core.dll</HintPath>
-          <Private>True</Private>
-          <Paket>True</Paket>
-        </Reference>
-      </ItemGroup>
-    </When>
-    <When Condition="($(TargetFrameworkProfile) == 'Profile5') Or ($(TargetFrameworkProfile) == 'Profile6') Or ($(TargetFrameworkProfile) == 'Profile14') Or ($(TargetFrameworkProfile) == 'Profile19') Or ($(TargetFrameworkProfile) == 'Profile24') Or ($(TargetFrameworkProfile) == 'Profile37') Or ($(TargetFrameworkProfile) == 'Profile42') Or ($(TargetFrameworkProfile) == 'Profile47') Or ($(TargetFrameworkProfile) == 'Profile147') Or ($(TargetFrameworkProfile) == 'Profile158')">
-      <ItemGroup>
-        <Reference Include="System.Reactive.Core">
-          <HintPath>..\..\packages\Rx-Core\lib\portable-net40+sl5+win8+wp8\System.Reactive.Core.dll</HintPath>
-          <Private>True</Private>
-          <Paket>True</Paket>
-        </Reference>
-      </ItemGroup>
-    </When>
-    <When Condition="($(TargetFrameworkProfile) == 'Profile84') Or ($(TargetFrameworkProfile) == 'Profile111') Or ($(TargetFrameworkProfile) == 'Profile151') Or ($(TargetFrameworkProfile) == 'Profile157') Or ($(TargetFrameworkProfile) == 'Profile259')">
-      <ItemGroup>
-        <Reference Include="System.Reactive.Core">
-          <HintPath>..\..\packages\Rx-Core\lib\portable-net45+winrt45+wp8+wpa81\System.Reactive.Core.dll</HintPath>
-          <Private>True</Private>
-          <Paket>True</Paket>
-        </Reference>
-      </ItemGroup>
-    </When>
-  </Choose>
-  <Choose>
-    <When Condition="$(TargetFrameworkIdentifier) == '.NETCore'">
-      <ItemGroup>
-        <Reference Include="System.Reactive.Interfaces">
-          <HintPath>..\..\packages\Rx-Interfaces\lib\windows8\System.Reactive.Interfaces.dll</HintPath>
-          <Private>True</Private>
-          <Paket>True</Paket>
-        </Reference>
-      </ItemGroup>
-    </When>
-    <When Condition="$(TargetFrameworkIdentifier) == '.NETFramework' And ($(TargetFrameworkVersion) == 'v4.0')">
-      <ItemGroup>
-        <Reference Include="System.Reactive.Interfaces">
-          <HintPath>..\..\packages\Rx-Interfaces\lib\net40\System.Reactive.Interfaces.dll</HintPath>
-          <Private>True</Private>
-          <Paket>True</Paket>
-        </Reference>
-      </ItemGroup>
-    </When>
-    <When Condition="$(TargetFrameworkIdentifier) == '.NETFramework' And ($(TargetFrameworkVersion) == 'v4.5' Or $(TargetFrameworkVersion) == 'v4.5.1' Or $(TargetFrameworkVersion) == 'v4.5.2' Or $(TargetFrameworkVersion) == 'v4.5.3' Or $(TargetFrameworkVersion) == 'v4.6' Or $(TargetFrameworkVersion) == 'v4.6.1')">
-      <ItemGroup>
-        <Reference Include="System.Reactive.Interfaces">
-          <HintPath>..\..\packages\Rx-Interfaces\lib\net45\System.Reactive.Interfaces.dll</HintPath>
-          <Private>True</Private>
-          <Paket>True</Paket>
-        </Reference>
-      </ItemGroup>
-    </When>
-    <When Condition="$(TargetFrameworkIdentifier) == 'Silverlight' And $(TargetFrameworkVersion) == 'v5.0'">
-      <ItemGroup>
-        <Reference Include="System.Reactive.Interfaces">
-          <HintPath>..\..\packages\Rx-Interfaces\lib\sl5\System.Reactive.Interfaces.dll</HintPath>
-          <Private>True</Private>
-          <Paket>True</Paket>
-        </Reference>
-      </ItemGroup>
-    </When>
-    <When Condition="$(TargetFrameworkIdentifier) == 'WindowsPhone' And $(TargetFrameworkVersion) == 'v7.1'">
-      <ItemGroup>
-        <Reference Include="System.Reactive.Interfaces">
-          <HintPath>..\..\packages\Rx-Interfaces\lib\windowsphone71\System.Reactive.Interfaces.dll</HintPath>
-          <Private>True</Private>
-          <Paket>True</Paket>
-        </Reference>
-      </ItemGroup>
-    </When>
-    <When Condition="$(TargetFrameworkIdentifier) == 'WindowsPhone' And ($(TargetFrameworkVersion) == 'v8.0' Or $(TargetFrameworkVersion) == 'v8.1')">
-      <ItemGroup>
-        <Reference Include="System.Reactive.Interfaces">
-          <HintPath>..\..\packages\Rx-Interfaces\lib\windowsphone8\System.Reactive.Interfaces.dll</HintPath>
-          <Private>True</Private>
-          <Paket>True</Paket>
-        </Reference>
-      </ItemGroup>
-    </When>
-    <When Condition="($(TargetFrameworkIdentifier) == 'MonoAndroid') Or ($(TargetFrameworkIdentifier) == 'MonoTouch') Or ($(TargetFrameworkIdentifier) == 'Xamarin.iOS') Or ($(TargetFrameworkIdentifier) == 'Xamarin.Mac') Or ($(TargetFrameworkProfile) == 'Profile7') Or ($(TargetFrameworkProfile) == 'Profile31') Or ($(TargetFrameworkProfile) == 'Profile44') Or ($(TargetFrameworkProfile) == 'Profile49') Or ($(TargetFrameworkProfile) == 'Profile78')">
-      <ItemGroup>
-        <Reference Include="System.Reactive.Interfaces">
-          <HintPath>..\..\packages\Rx-Interfaces\lib\portable-windows8+net45+wp8\System.Reactive.Interfaces.dll</HintPath>
-          <Private>True</Private>
-          <Paket>True</Paket>
-        </Reference>
-      </ItemGroup>
-    </When>
-    <When Condition="($(TargetFrameworkIdentifier) == 'WindowsPhoneApp') Or ($(TargetFrameworkProfile) == 'Profile32')">
-      <ItemGroup>
-        <Reference Include="System.Reactive.Interfaces">
-          <HintPath>..\..\packages\Rx-Interfaces\lib\portable-win81+wpa81\System.Reactive.Interfaces.dll</HintPath>
-          <Private>True</Private>
-          <Paket>True</Paket>
-        </Reference>
-      </ItemGroup>
-    </When>
-    <When Condition="($(TargetFrameworkProfile) == 'Profile5') Or ($(TargetFrameworkProfile) == 'Profile6') Or ($(TargetFrameworkProfile) == 'Profile14') Or ($(TargetFrameworkProfile) == 'Profile19') Or ($(TargetFrameworkProfile) == 'Profile24') Or ($(TargetFrameworkProfile) == 'Profile37') Or ($(TargetFrameworkProfile) == 'Profile42') Or ($(TargetFrameworkProfile) == 'Profile47') Or ($(TargetFrameworkProfile) == 'Profile147') Or ($(TargetFrameworkProfile) == 'Profile158')">
-      <ItemGroup>
-        <Reference Include="System.Reactive.Interfaces">
-          <HintPath>..\..\packages\Rx-Interfaces\lib\portable-net40+sl5+win8+wp8\System.Reactive.Interfaces.dll</HintPath>
-          <Private>True</Private>
-          <Paket>True</Paket>
-        </Reference>
-      </ItemGroup>
-    </When>
-    <When Condition="($(TargetFrameworkProfile) == 'Profile84') Or ($(TargetFrameworkProfile) == 'Profile111') Or ($(TargetFrameworkProfile) == 'Profile151') Or ($(TargetFrameworkProfile) == 'Profile157') Or ($(TargetFrameworkProfile) == 'Profile259')">
-      <ItemGroup>
-        <Reference Include="System.Reactive.Interfaces">
-          <HintPath>..\..\packages\Rx-Interfaces\lib\portable-net45+winrt45+wp8+wpa81\System.Reactive.Interfaces.dll</HintPath>
-          <Private>True</Private>
-          <Paket>True</Paket>
-        </Reference>
-      </ItemGroup>
-    </When>
-  </Choose>
-  <Choose>
-    <When Condition="$(TargetFrameworkIdentifier) == '.NETCore'">
-      <ItemGroup>
-        <Reference Include="System.Reactive.Linq">
-          <HintPath>..\..\packages\Rx-Linq\lib\windows8\System.Reactive.Linq.dll</HintPath>
-          <Private>True</Private>
-          <Paket>True</Paket>
-        </Reference>
-      </ItemGroup>
-    </When>
-    <When Condition="$(TargetFrameworkIdentifier) == '.NETFramework' And ($(TargetFrameworkVersion) == 'v4.0')">
-      <ItemGroup>
-        <Reference Include="System.Reactive.Linq">
-          <HintPath>..\..\packages\Rx-Linq\lib\net40\System.Reactive.Linq.dll</HintPath>
-          <Private>True</Private>
-          <Paket>True</Paket>
-        </Reference>
-      </ItemGroup>
-    </When>
-    <When Condition="$(TargetFrameworkIdentifier) == '.NETFramework' And ($(TargetFrameworkVersion) == 'v4.5' Or $(TargetFrameworkVersion) == 'v4.5.1' Or $(TargetFrameworkVersion) == 'v4.5.2' Or $(TargetFrameworkVersion) == 'v4.5.3' Or $(TargetFrameworkVersion) == 'v4.6' Or $(TargetFrameworkVersion) == 'v4.6.1')">
-      <ItemGroup>
-        <Reference Include="System.Reactive.Linq">
-          <HintPath>..\..\packages\Rx-Linq\lib\net45\System.Reactive.Linq.dll</HintPath>
-          <Private>True</Private>
-          <Paket>True</Paket>
-        </Reference>
-      </ItemGroup>
-    </When>
-    <When Condition="$(TargetFrameworkIdentifier) == 'Silverlight' And $(TargetFrameworkVersion) == 'v5.0'">
-      <ItemGroup>
-        <Reference Include="System.Reactive.Linq">
-          <HintPath>..\..\packages\Rx-Linq\lib\sl5\System.Reactive.Linq.dll</HintPath>
-          <Private>True</Private>
-          <Paket>True</Paket>
-        </Reference>
-      </ItemGroup>
-    </When>
-    <When Condition="$(TargetFrameworkIdentifier) == 'WindowsPhone' And $(TargetFrameworkVersion) == 'v7.1'">
-      <ItemGroup>
-        <Reference Include="System.Reactive.Linq">
-          <HintPath>..\..\packages\Rx-Linq\lib\windowsphone71\System.Reactive.Linq.dll</HintPath>
-          <Private>True</Private>
-          <Paket>True</Paket>
-        </Reference>
-      </ItemGroup>
-    </When>
-    <When Condition="$(TargetFrameworkIdentifier) == 'WindowsPhone' And ($(TargetFrameworkVersion) == 'v8.0' Or $(TargetFrameworkVersion) == 'v8.1')">
-      <ItemGroup>
-        <Reference Include="System.Reactive.Linq">
-          <HintPath>..\..\packages\Rx-Linq\lib\windowsphone8\System.Reactive.Linq.dll</HintPath>
-          <Private>True</Private>
-          <Paket>True</Paket>
-        </Reference>
-      </ItemGroup>
-    </When>
-    <When Condition="($(TargetFrameworkIdentifier) == 'MonoAndroid') Or ($(TargetFrameworkIdentifier) == 'MonoTouch') Or ($(TargetFrameworkIdentifier) == 'Xamarin.iOS') Or ($(TargetFrameworkIdentifier) == 'Xamarin.Mac') Or ($(TargetFrameworkProfile) == 'Profile7') Or ($(TargetFrameworkProfile) == 'Profile31') Or ($(TargetFrameworkProfile) == 'Profile44') Or ($(TargetFrameworkProfile) == 'Profile49') Or ($(TargetFrameworkProfile) == 'Profile78')">
-      <ItemGroup>
-        <Reference Include="System.Reactive.Linq">
-          <HintPath>..\..\packages\Rx-Linq\lib\portable-windows8+net45+wp8\System.Reactive.Linq.dll</HintPath>
-          <Private>True</Private>
-          <Paket>True</Paket>
-        </Reference>
-      </ItemGroup>
-    </When>
-    <When Condition="($(TargetFrameworkIdentifier) == 'WindowsPhoneApp') Or ($(TargetFrameworkProfile) == 'Profile32')">
-      <ItemGroup>
-        <Reference Include="System.Reactive.Linq">
-          <HintPath>..\..\packages\Rx-Linq\lib\portable-win81+wpa81\System.Reactive.Linq.dll</HintPath>
-          <Private>True</Private>
-          <Paket>True</Paket>
-        </Reference>
-      </ItemGroup>
-    </When>
-    <When Condition="($(TargetFrameworkProfile) == 'Profile5') Or ($(TargetFrameworkProfile) == 'Profile6') Or ($(TargetFrameworkProfile) == 'Profile14') Or ($(TargetFrameworkProfile) == 'Profile19') Or ($(TargetFrameworkProfile) == 'Profile24') Or ($(TargetFrameworkProfile) == 'Profile37') Or ($(TargetFrameworkProfile) == 'Profile42') Or ($(TargetFrameworkProfile) == 'Profile47') Or ($(TargetFrameworkProfile) == 'Profile147') Or ($(TargetFrameworkProfile) == 'Profile158')">
-      <ItemGroup>
-        <Reference Include="System.Reactive.Linq">
-          <HintPath>..\..\packages\Rx-Linq\lib\portable-net40+sl5+win8+wp8\System.Reactive.Linq.dll</HintPath>
-          <Private>True</Private>
-          <Paket>True</Paket>
-        </Reference>
-      </ItemGroup>
-    </When>
-    <When Condition="($(TargetFrameworkProfile) == 'Profile84') Or ($(TargetFrameworkProfile) == 'Profile111') Or ($(TargetFrameworkProfile) == 'Profile151') Or ($(TargetFrameworkProfile) == 'Profile157') Or ($(TargetFrameworkProfile) == 'Profile259')">
-      <ItemGroup>
-        <Reference Include="System.Reactive.Linq">
-          <HintPath>..\..\packages\Rx-Linq\lib\portable-net45+winrt45+wp8+wpa81\System.Reactive.Linq.dll</HintPath>
-          <Private>True</Private>
-          <Paket>True</Paket>
-        </Reference>
-      </ItemGroup>
-    </When>
-  </Choose>
-  <Choose>
-    <When Condition="$(TargetFrameworkIdentifier) == '.NETCore'">
-      <ItemGroup>
-        <Reference Include="System.Reactive.PlatformServices">
-          <HintPath>..\..\packages\Rx-PlatformServices\lib\windows8\System.Reactive.PlatformServices.dll</HintPath>
-          <Private>True</Private>
-          <Paket>True</Paket>
-        </Reference>
-      </ItemGroup>
-    </When>
-    <When Condition="$(TargetFrameworkIdentifier) == '.NETFramework' And ($(TargetFrameworkVersion) == 'v4.0')">
-      <ItemGroup>
-        <Reference Include="System.Reactive.PlatformServices">
-          <HintPath>..\..\packages\Rx-PlatformServices\lib\net40\System.Reactive.PlatformServices.dll</HintPath>
-          <Private>True</Private>
-          <Paket>True</Paket>
-        </Reference>
-      </ItemGroup>
-    </When>
-    <When Condition="$(TargetFrameworkIdentifier) == '.NETFramework' And ($(TargetFrameworkVersion) == 'v4.5' Or $(TargetFrameworkVersion) == 'v4.5.1' Or $(TargetFrameworkVersion) == 'v4.5.2' Or $(TargetFrameworkVersion) == 'v4.5.3' Or $(TargetFrameworkVersion) == 'v4.6' Or $(TargetFrameworkVersion) == 'v4.6.1')">
-      <ItemGroup>
-        <Reference Include="System.Reactive.PlatformServices">
-          <HintPath>..\..\packages\Rx-PlatformServices\lib\net45\System.Reactive.PlatformServices.dll</HintPath>
-          <Private>True</Private>
-          <Paket>True</Paket>
-        </Reference>
-      </ItemGroup>
-    </When>
-    <When Condition="$(TargetFrameworkIdentifier) == 'Silverlight' And $(TargetFrameworkVersion) == 'v5.0'">
-      <ItemGroup>
-        <Reference Include="System.Reactive.PlatformServices">
-          <HintPath>..\..\packages\Rx-PlatformServices\lib\sl5\System.Reactive.PlatformServices.dll</HintPath>
-          <Private>True</Private>
-          <Paket>True</Paket>
-        </Reference>
-      </ItemGroup>
-    </When>
-    <When Condition="$(TargetFrameworkIdentifier) == 'WindowsPhone' And $(TargetFrameworkVersion) == 'v7.1'">
-      <ItemGroup>
-        <Reference Include="System.Reactive.PlatformServices">
-          <HintPath>..\..\packages\Rx-PlatformServices\lib\windowsphone71\System.Reactive.PlatformServices.dll</HintPath>
-          <Private>True</Private>
-          <Paket>True</Paket>
-        </Reference>
-      </ItemGroup>
-    </When>
-    <When Condition="$(TargetFrameworkIdentifier) == 'WindowsPhone' And ($(TargetFrameworkVersion) == 'v8.0' Or $(TargetFrameworkVersion) == 'v8.1')">
-      <ItemGroup>
-        <Reference Include="System.Reactive.PlatformServices">
-          <HintPath>..\..\packages\Rx-PlatformServices\lib\windowsphone8\System.Reactive.PlatformServices.dll</HintPath>
-          <Private>True</Private>
-          <Paket>True</Paket>
-        </Reference>
-      </ItemGroup>
-    </When>
-    <When Condition="($(TargetFrameworkIdentifier) == 'MonoAndroid') Or ($(TargetFrameworkIdentifier) == 'MonoTouch') Or ($(TargetFrameworkIdentifier) == 'Xamarin.iOS') Or ($(TargetFrameworkIdentifier) == 'Xamarin.Mac') Or ($(TargetFrameworkProfile) == 'Profile7') Or ($(TargetFrameworkProfile) == 'Profile31') Or ($(TargetFrameworkProfile) == 'Profile44') Or ($(TargetFrameworkProfile) == 'Profile49') Or ($(TargetFrameworkProfile) == 'Profile78')">
-      <ItemGroup>
-        <Reference Include="System.Reactive.PlatformServices">
-          <HintPath>..\..\packages\Rx-PlatformServices\lib\portable-windows8+net45+wp8\System.Reactive.PlatformServices.dll</HintPath>
-          <Private>True</Private>
-          <Paket>True</Paket>
-        </Reference>
-      </ItemGroup>
-    </When>
-    <When Condition="($(TargetFrameworkIdentifier) == 'WindowsPhoneApp') Or ($(TargetFrameworkProfile) == 'Profile32')">
-      <ItemGroup>
-        <Reference Include="System.Reactive.PlatformServices">
-          <HintPath>..\..\packages\Rx-PlatformServices\lib\portable-win81+wpa81\System.Reactive.PlatformServices.dll</HintPath>
-          <Private>True</Private>
-          <Paket>True</Paket>
-        </Reference>
-      </ItemGroup>
-    </When>
-    <When Condition="($(TargetFrameworkProfile) == 'Profile5') Or ($(TargetFrameworkProfile) == 'Profile6') Or ($(TargetFrameworkProfile) == 'Profile14') Or ($(TargetFrameworkProfile) == 'Profile19') Or ($(TargetFrameworkProfile) == 'Profile24') Or ($(TargetFrameworkProfile) == 'Profile37') Or ($(TargetFrameworkProfile) == 'Profile42') Or ($(TargetFrameworkProfile) == 'Profile47') Or ($(TargetFrameworkProfile) == 'Profile147') Or ($(TargetFrameworkProfile) == 'Profile158')">
-      <ItemGroup>
-        <Reference Include="System.Reactive.PlatformServices">
-          <HintPath>..\..\packages\Rx-PlatformServices\lib\portable-net40+sl5+win8+wp8\System.Reactive.PlatformServices.dll</HintPath>
-          <Private>True</Private>
-          <Paket>True</Paket>
-        </Reference>
-      </ItemGroup>
-    </When>
-    <When Condition="($(TargetFrameworkProfile) == 'Profile84') Or ($(TargetFrameworkProfile) == 'Profile111') Or ($(TargetFrameworkProfile) == 'Profile151') Or ($(TargetFrameworkProfile) == 'Profile157') Or ($(TargetFrameworkProfile) == 'Profile259')">
-      <ItemGroup>
-        <Reference Include="System.Reactive.PlatformServices">
-          <HintPath>..\..\packages\Rx-PlatformServices\lib\portable-net45+winrt45+wp8+wpa81\System.Reactive.PlatformServices.dll</HintPath>
-          <Private>True</Private>
-          <Paket>True</Paket>
-        </Reference>
-      </ItemGroup>
-    </When>
-  </Choose>
-  <Choose>
-    <When Condition="$(TargetFrameworkIdentifier) == '.NETFramework' And ($(TargetFrameworkVersion) == 'v4.5' Or $(TargetFrameworkVersion) == 'v4.5.1' Or $(TargetFrameworkVersion) == 'v4.5.2' Or $(TargetFrameworkVersion) == 'v4.5.3' Or $(TargetFrameworkVersion) == 'v4.6' Or $(TargetFrameworkVersion) == 'v4.6.1')">
-      <ItemGroup>
-        <Reference Include="xunit.abstractions">
-          <HintPath>..\..\packages\xunit.abstractions\lib\net35\xunit.abstractions.dll</HintPath>
-          <Private>True</Private>
-          <Paket>True</Paket>
-        </Reference>
-      </ItemGroup>
-    </When>
-    <When Condition="($(TargetFrameworkIdentifier) == '.NETCore' And $(TargetFrameworkVersion) == 'v4.5') Or ($(TargetFrameworkIdentifier) == 'WindowsPhone' And $(TargetFrameworkVersion) == 'v8.0') Or ($(TargetFrameworkIdentifier) == 'MonoAndroid') Or ($(TargetFrameworkIdentifier) == 'MonoTouch') Or ($(TargetFrameworkIdentifier) == 'Xamarin.iOS') Or ($(TargetFrameworkProfile) == 'Profile7') Or ($(TargetFrameworkProfile) == 'Profile31') Or ($(TargetFrameworkProfile) == 'Profile32') Or ($(TargetFrameworkProfile) == 'Profile44') Or ($(TargetFrameworkProfile) == 'Profile49') Or ($(TargetFrameworkProfile) == 'Profile78') Or ($(TargetFrameworkProfile) == 'Profile84') Or ($(TargetFrameworkProfile) == 'Profile111') Or ($(TargetFrameworkProfile) == 'Profile151') Or ($(TargetFrameworkProfile) == 'Profile157') Or ($(TargetFrameworkProfile) == 'Profile259')">
-      <ItemGroup>
-        <Reference Include="xunit.abstractions">
-          <HintPath>..\..\packages\xunit.abstractions\lib\portable-net45+win+wpa81+wp80+monotouch+monoandroid+Xamarin.iOS\xunit.abstractions.dll</HintPath>
-          <Private>True</Private>
-          <Paket>True</Paket>
-        </Reference>
-      </ItemGroup>
-    </When>
-  </Choose>
-  <Choose>
-    <When Condition="($(TargetFrameworkIdentifier) == 'WindowsPhoneApp') Or ($(TargetFrameworkIdentifier) == '.NETCore') Or ($(TargetFrameworkIdentifier) == '.NETFramework' And ($(TargetFrameworkVersion) == 'v4.5' Or $(TargetFrameworkVersion) == 'v4.5.1' Or $(TargetFrameworkVersion) == 'v4.5.2' Or $(TargetFrameworkVersion) == 'v4.5.3' Or $(TargetFrameworkVersion) == 'v4.6' Or $(TargetFrameworkVersion) == 'v4.6.1')) Or ($(TargetFrameworkIdentifier) == 'WindowsPhone' And ($(TargetFrameworkVersion) == 'v8.0' Or $(TargetFrameworkVersion) == 'v8.1')) Or ($(TargetFrameworkIdentifier) == 'MonoAndroid') Or ($(TargetFrameworkIdentifier) == 'MonoTouch') Or ($(TargetFrameworkIdentifier) == 'Xamarin.iOS') Or ($(TargetFrameworkIdentifier) == 'Xamarin.Mac') Or ($(TargetFrameworkProfile) == 'Profile7') Or ($(TargetFrameworkProfile) == 'Profile31') Or ($(TargetFrameworkProfile) == 'Profile32') Or ($(TargetFrameworkProfile) == 'Profile44') Or ($(TargetFrameworkProfile) == 'Profile49') Or ($(TargetFrameworkProfile) == 'Profile78') Or ($(TargetFrameworkProfile) == 'Profile84') Or ($(TargetFrameworkProfile) == 'Profile111') Or ($(TargetFrameworkProfile) == 'Profile151') Or ($(TargetFrameworkProfile) == 'Profile157') Or ($(TargetFrameworkProfile) == 'Profile259')">
-      <ItemGroup>
-        <Reference Include="xunit.assert">
-          <HintPath>..\..\packages\xunit.assert\lib\portable-net45+win8+wp8+wpa81\xunit.assert.dll</HintPath>
-          <Private>True</Private>
-          <Paket>True</Paket>
-        </Reference>
-      </ItemGroup>
-    </When>
-  </Choose>
-  <Choose>
-    <When Condition="$(TargetFrameworkIdentifier) == '.NETCore' And $(TargetFrameworkVersion) == 'v4.5.1'">
-      <PropertyGroup>
-        <__paket__xunit_core_props>win81\xunit.core</__paket__xunit_core_props>
-      </PropertyGroup>
-    </When>
-    <When Condition="$(TargetFrameworkIdentifier) == 'WindowsPhoneApp'">
-      <PropertyGroup>
-        <__paket__xunit_core_props>wpa81\xunit.core</__paket__xunit_core_props>
-      </PropertyGroup>
-    </When>
-    <When Condition="($(TargetFrameworkIdentifier) == 'Xamarin.Mac') Or ($(TargetFrameworkProfile) == 'Profile7') Or ($(TargetFrameworkProfile) == 'Profile31') Or ($(TargetFrameworkProfile) == 'Profile32') Or ($(TargetFrameworkProfile) == 'Profile44') Or ($(TargetFrameworkProfile) == 'Profile49') Or ($(TargetFrameworkProfile) == 'Profile78') Or ($(TargetFrameworkProfile) == 'Profile84') Or ($(TargetFrameworkProfile) == 'Profile111') Or ($(TargetFrameworkProfile) == 'Profile151') Or ($(TargetFrameworkProfile) == 'Profile157') Or ($(TargetFrameworkProfile) == 'Profile259')">
-      <PropertyGroup>
-        <__paket__xunit_core_props>portable-net45+win8+wp8+wpa81\xunit.core</__paket__xunit_core_props>
-      </PropertyGroup>
-    </When>
-  </Choose>
-  <Choose>
-    <When Condition="($(TargetFrameworkIdentifier) == '.NETFramework' And ($(TargetFrameworkVersion) == 'v4.5' Or $(TargetFrameworkVersion) == 'v4.5.1' Or $(TargetFrameworkVersion) == 'v4.5.2' Or $(TargetFrameworkVersion) == 'v4.5.3' Or $(TargetFrameworkVersion) == 'v4.6' Or $(TargetFrameworkVersion) == 'v4.6.1')) Or ($(TargetFrameworkIdentifier) == '.NETCore' And $(TargetFrameworkVersion) == 'v4.5') Or ($(TargetFrameworkIdentifier) == 'WindowsPhone' And $(TargetFrameworkVersion) == 'v8.0') Or ($(TargetFrameworkIdentifier) == 'MonoAndroid') Or ($(TargetFrameworkIdentifier) == 'MonoTouch') Or ($(TargetFrameworkIdentifier) == 'Xamarin.iOS') Or ($(TargetFrameworkProfile) == 'Profile7') Or ($(TargetFrameworkProfile) == 'Profile31') Or ($(TargetFrameworkProfile) == 'Profile32') Or ($(TargetFrameworkProfile) == 'Profile44') Or ($(TargetFrameworkProfile) == 'Profile49') Or ($(TargetFrameworkProfile) == 'Profile78') Or ($(TargetFrameworkProfile) == 'Profile84') Or ($(TargetFrameworkProfile) == 'Profile111') Or ($(TargetFrameworkProfile) == 'Profile151') Or ($(TargetFrameworkProfile) == 'Profile157') Or ($(TargetFrameworkProfile) == 'Profile259')">
-      <ItemGroup>
-        <Reference Include="xunit.core">
-          <HintPath>..\..\packages\xunit.extensibility.core\lib\portable-net45+win8+wp8+wpa81\xunit.core.dll</HintPath>
-          <Private>True</Private>
-          <Paket>True</Paket>
-        </Reference>
-      </ItemGroup>
-    </When>
-  </Choose>
-  <Choose>
-    <When Condition="$(TargetFrameworkIdentifier) == '.NETCore' And $(TargetFrameworkVersion) == 'v4.5'">
-      <ItemGroup>
-        <Reference Include="xunit.execution.dotnet">
-          <HintPath>..\..\packages\xunit.extensibility.execution\lib\win8\xunit.execution.dotnet.dll</HintPath>
-          <Private>True</Private>
-          <Paket>True</Paket>
-        </Reference>
-      </ItemGroup>
-    </When>
-    <When Condition="$(TargetFrameworkIdentifier) == '.NETFramework' And ($(TargetFrameworkVersion) == 'v4.5' Or $(TargetFrameworkVersion) == 'v4.5.1' Or $(TargetFrameworkVersion) == 'v4.5.2' Or $(TargetFrameworkVersion) == 'v4.5.3' Or $(TargetFrameworkVersion) == 'v4.6' Or $(TargetFrameworkVersion) == 'v4.6.1')">
-      <ItemGroup>
-        <Reference Include="xunit.execution.desktop">
-          <HintPath>..\..\packages\xunit.extensibility.execution\lib\net45\xunit.execution.desktop.dll</HintPath>
-          <Private>True</Private>
-          <Paket>True</Paket>
-        </Reference>
-      </ItemGroup>
-    </When>
-    <When Condition="$(TargetFrameworkIdentifier) == 'MonoAndroid'">
-      <ItemGroup>
-        <Reference Include="xunit.execution.dotnet">
-          <HintPath>..\..\packages\xunit.extensibility.execution\lib\monoandroid\xunit.execution.dotnet.dll</HintPath>
-          <Private>True</Private>
-          <Paket>True</Paket>
-        </Reference>
-      </ItemGroup>
-    </When>
-    <When Condition="$(TargetFrameworkIdentifier) == 'MonoTouch'">
-      <ItemGroup>
-        <Reference Include="xunit.execution.dotnet">
-          <HintPath>..\..\packages\xunit.extensibility.execution\lib\monotouch\xunit.execution.dotnet.dll</HintPath>
-          <Private>True</Private>
-          <Paket>True</Paket>
-        </Reference>
-      </ItemGroup>
-    </When>
-    <When Condition="$(TargetFrameworkIdentifier) == 'WindowsPhone' And $(TargetFrameworkVersion) == 'v8.0'">
-      <ItemGroup>
-        <Reference Include="xunit.execution.dotnet">
-          <HintPath>..\..\packages\xunit.extensibility.execution\lib\wp8\xunit.execution.dotnet.dll</HintPath>
-          <Private>True</Private>
-          <Paket>True</Paket>
-        </Reference>
-      </ItemGroup>
-    </When>
-    <When Condition="$(TargetFrameworkIdentifier) == 'Xamarin.iOS'">
-      <ItemGroup>
-        <Reference Include="xunit.execution.dotnet">
-          <HintPath>..\..\packages\xunit.extensibility.execution\lib\xamarinios\xunit.execution.dotnet.dll</HintPath>
-          <Private>True</Private>
-          <Paket>True</Paket>
-        </Reference>
-      </ItemGroup>
-    </When>
-    <When Condition="($(TargetFrameworkProfile) == 'Profile7') Or ($(TargetFrameworkProfile) == 'Profile31') Or ($(TargetFrameworkProfile) == 'Profile32') Or ($(TargetFrameworkProfile) == 'Profile44') Or ($(TargetFrameworkProfile) == 'Profile49') Or ($(TargetFrameworkProfile) == 'Profile78') Or ($(TargetFrameworkProfile) == 'Profile84') Or ($(TargetFrameworkProfile) == 'Profile111') Or ($(TargetFrameworkProfile) == 'Profile151') Or ($(TargetFrameworkProfile) == 'Profile157') Or ($(TargetFrameworkProfile) == 'Profile259')">
-      <ItemGroup>
-        <Reference Include="xunit.execution.dotnet">
-          <HintPath>..\..\packages\xunit.extensibility.execution\lib\portable-net45+win8+wp8+wpa81\xunit.execution.dotnet.dll</HintPath>
-          <Private>True</Private>
-          <Paket>True</Paket>
-        </Reference>
-      </ItemGroup>
-    </When>
-  </Choose>
-  <Import Project="..\..\packages\xunit.core\build\$(__paket__xunit_core_props).props" Condition="Exists('..\..\packages\xunit.core\build\$(__paket__xunit_core_props).props')" Label="Paket" />
-=======
 ﻿<?xml version="1.0" encoding="utf-8"?>
 <Project ToolsVersion="4.0" DefaultTargets="Build" xmlns="http://schemas.microsoft.com/developer/msbuild/2003">
   <Import Project="$(MSBuildExtensionsPath)\$(MSBuildToolsVersion)\Microsoft.Common.props" Condition="Exists('$(MSBuildExtensionsPath)\$(MSBuildToolsVersion)\Microsoft.Common.props')" />
@@ -1356,6 +140,7 @@
     <Compile Include="ClientConcepts\ConnectionPooling\Sniffing\OnConnectionFailure.doc.cs" />
     <Compile Include="ClientConcepts\ConnectionPooling\Sniffing\OnStaleClusterState.doc.cs" />
     <Compile Include="ClientConcepts\ConnectionPooling\Sniffing\RoleDetection.doc.cs" />
+    <Compile Include="ClientConcepts\Exceptions\ExceptionTests.cs" />
     <Compile Include="ClientConcepts\HighLevel\CovariantHits\CovariantSearchResults.doc.cs" />
     <Compile Include="ClientConcepts\HighLevel\Inferrence\DocumentPaths\DocumentPaths.doc.cs" />
     <Compile Include="ClientConcepts\HighLevel\Inferrence\RouteValues\FeaturesInference.cs" />
@@ -2434,5 +1219,4 @@
     </When>
   </Choose>
   <Import Project="..\..\packages\xunit.core\build\$(__paket__xunit_core_props).props" Condition="Exists('..\..\packages\xunit.core\build\$(__paket__xunit_core_props).props')" Label="Paket" />
->>>>>>> c367af06
 </Project>