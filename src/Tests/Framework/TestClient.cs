--- conflicted
+++ resolved
@@ -1,143 +1,132 @@
-﻿using System;
-using System.Collections.Generic;
-using System.Collections.Specialized;
-using System.Diagnostics;
-using System.IO;
-using System.Linq;
-using System.Text;
-using Elasticsearch.Net;
-using Nest;
-using Tests.Framework.Configuration;
-using Tests.Framework.MockData;
-
-namespace Tests.Framework
-{
-	public static class TestClient
-	{
-		public static ITestConfiguration Configuration = LoadConfiguration();
-
-		public static bool RunningFiddler = Process.GetProcessesByName("fiddler").Any();
-
-		private static ConnectionSettings DefaultSettings(ConnectionSettings settings) => settings
-			.DefaultIndex("default-index")
-			.PrettyJson()
-			.InferMappingFor<Project>(map => map
-				.IndexName("project")
-				.IdProperty(p => p.Name)
-			)
-			.InferMappingFor<CommitActivity>(map => map
-				.IndexName("project")
-				.TypeName("commits")
-			)
-			.InferMappingFor<Developer>(map => map
-				.IndexName("devs")
-				.Ignore(p => p.PrivateValue)
-				.Rename(p => p.OnlineHandle, "nickname")
-			)
-			//We try and fetch the test name during integration tests when running fiddler to send the name 
-			//as the TestMethod header, this allows us to quickly identify which test sent which request
-			.GlobalHeaders(new NameValueCollection
-			{
-				{ "TestMethod", ExpensiveTestNameForIntegrationTests() }
-			});
-
-			
-		public static ConnectionSettings CreateSettings(
-			Func<ConnectionSettings, ConnectionSettings> modifySettings = null, 
-			int port = 9200, 
-			bool forceInMemory = false,
-			Func<Uri, IConnectionPool> createPool = null, 
-			Func<ConnectionSettings, IElasticsearchSerializer> serializerFactory = null
-			)
-		{
-			createPool = createPool ?? (u => new SingleNodeConnectionPool(u));
-			var defaultSettings = DefaultSettings(new ConnectionSettings(createPool(CreateNode(port)), CreateConnection(forceInMemory: forceInMemory), serializerFactory));
-			var settings = modifySettings != null ? modifySettings(defaultSettings) : defaultSettings;
-			return settings;
-		}
-
-		public static IElasticClient GetInMemoryClient(Func<ConnectionSettings, ConnectionSettings> modifySettings = null, int port = 9200) =>
-			new ElasticClient(CreateSettings(modifySettings, port, forceInMemory: true));
-<<<<<<< HEAD
-
-		public static IElasticClient GetInMemoryClient(Func<ConnectionSettings, ConnectionSettings> modifySettings, Func<ConnectionSettings, IElasticsearchSerializer> _serializerFactory) =>
-			new ElasticClient(CreateSettings(modifySettings, forceInMemory: true, serializerFactory: _serializerFactory));
-
-		public static IElasticClient GetClient(
-			Func<ConnectionSettings, ConnectionSettings> modifySettings = null, int port = 9200, Func<Uri, IConnectionPool> createPool = null) =>
-			new ElasticClient(CreateSettings(modifySettings, port, forceInMemory: false, createPool: createPool));
-
-=======
-
-		public static IElasticClient GetInMemoryClient(Func<ConnectionSettings, ConnectionSettings> modifySettings, Func<ConnectionSettings, IElasticsearchSerializer> serializerFactory) =>
-			new ElasticClient(CreateSettings(modifySettings, forceInMemory: true, serializerFactory: serializerFactory));
-
-		public static IElasticClient GetClient(
-			Func<ConnectionSettings, ConnectionSettings> modifySettings = null, int port = 9200, Func<Uri, IConnectionPool> createPool = null) =>
-			new ElasticClient(CreateSettings(modifySettings, port, forceInMemory: false, createPool: createPool));
-
->>>>>>> 245418fe
-		public static Uri CreateNode(int? port = null) =>
-			new UriBuilder("http", (RunningFiddler) ? "ipv4.fiddler" : "localhost", port.GetValueOrDefault(9200)).Uri;
-
-		public static IConnection CreateConnection(ConnectionSettings settings = null, bool forceInMemory = false) =>
-			Configuration.RunIntegrationTests && !forceInMemory
-#if DOTNETCORE
-				? ((IConnection)new HttpConnection(new System.Net.Http.HttpClient(new System.Net.Http.HttpClientHandler(), false)))
-#else
-				? ((IConnection)new HttpConnection())
-#endif
-				: new InMemoryConnection();
-
-		public static IElasticClient GetFixedReturnClient(object responseJson)
-		{
-			var serializer = new JsonNetSerializer(new ConnectionSettings());
-			byte[] fixedResult;
-			using (var ms = new MemoryStream())
-			{
-				serializer.Serialize(responseJson, ms);
-				fixedResult = ms.ToArray();
-			}
-			var connection = new InMemoryConnection(fixedResult);
-			var connectionPool = new SingleNodeConnectionPool(new Uri("http://localhost:9200"));
-			var settings = new ConnectionSettings(connectionPool, connection);
-			return new ElasticClient(settings);
-		}
-
-		public static string ExpensiveTestNameForIntegrationTests()
-		{
-			if (!(RunningFiddler && Configuration.RunIntegrationTests)) return "ignore";
-
-#if DOTNETCORE
-			return "TODO: Work out how to get test name. Maybe Environment.StackTrace?";
-#else
-			var st = new StackTrace();
-			var types = GetTypes(st);
-			return (types.Select(f => f.FullName).LastOrDefault() ?? "Seeder").Split('.').Last();
-#endif
-		}
-
-#if !DOTNETCORE
-		private static List<Type> GetTypes(StackTrace st)
-		{
-			var types = (from f in st.GetFrames()
-						 let method = f.GetMethod()
-						 where method != null
-						 let type = method.DeclaringType
-						 where type != null && type.FullName.StartsWith("Tests.") && !type.FullName.StartsWith("Tests.Framework.")
-						 select type).ToList();
-			return types;
-		}
-#endif
-
-		private static ITestConfiguration LoadConfiguration()
-		{
-			// The build script sets a TARGET env variable, so if it exists then
-			// we must be running tests from the build script
-			if (!string.IsNullOrEmpty(Environment.GetEnvironmentVariable("TARGET")))
-				return new EnvironmentConfiguration();
-
-			return new YamlConfiguration(@"..\..\tests.yaml");
-		}
-	}
-}+﻿using System;
+using System.Collections.Generic;
+using System.Collections.Specialized;
+using System.Diagnostics;
+using System.IO;
+using System.Linq;
+using System.Text;
+using Elasticsearch.Net;
+using Nest;
+using Tests.Framework.Configuration;
+using Tests.Framework.MockData;
+
+namespace Tests.Framework
+{
+	public static class TestClient
+	{
+		public static ITestConfiguration Configuration = LoadConfiguration();
+
+		public static bool RunningFiddler = Process.GetProcessesByName("fiddler").Any();
+
+		private static ConnectionSettings DefaultSettings(ConnectionSettings settings) => settings
+			.DefaultIndex("default-index")
+			.PrettyJson()
+			.InferMappingFor<Project>(map => map
+				.IndexName("project")
+				.IdProperty(p => p.Name)
+			)
+			.InferMappingFor<CommitActivity>(map => map
+				.IndexName("project")
+				.TypeName("commits")
+			)
+			.InferMappingFor<Developer>(map => map
+				.IndexName("devs")
+				.Ignore(p => p.PrivateValue)
+				.Rename(p => p.OnlineHandle, "nickname")
+			)
+			//We try and fetch the test name during integration tests when running fiddler to send the name 
+			//as the TestMethod header, this allows us to quickly identify which test sent which request
+			.GlobalHeaders(new NameValueCollection
+			{
+				{ "TestMethod", ExpensiveTestNameForIntegrationTests() }
+			});
+
+			
+		public static ConnectionSettings CreateSettings(
+			Func<ConnectionSettings, ConnectionSettings> modifySettings = null, 
+			int port = 9200, 
+			bool forceInMemory = false,
+			Func<Uri, IConnectionPool> createPool = null, 
+			Func<ConnectionSettings, IElasticsearchSerializer> serializerFactory = null
+			)
+		{
+			createPool = createPool ?? (u => new SingleNodeConnectionPool(u));
+			var defaultSettings = DefaultSettings(new ConnectionSettings(createPool(CreateNode(port)), CreateConnection(forceInMemory: forceInMemory), serializerFactory));
+			var settings = modifySettings != null ? modifySettings(defaultSettings) : defaultSettings;
+			return settings;
+		}
+
+		public static IElasticClient GetInMemoryClient(Func<ConnectionSettings, ConnectionSettings> modifySettings = null, int port = 9200) =>
+			new ElasticClient(CreateSettings(modifySettings, port, forceInMemory: true));
+
+		public static IElasticClient GetInMemoryClient(Func<ConnectionSettings, ConnectionSettings> modifySettings, Func<ConnectionSettings, IElasticsearchSerializer> serializerFactory) =>
+			new ElasticClient(CreateSettings(modifySettings, forceInMemory: true, serializerFactory: serializerFactory));
+
+		public static IElasticClient GetClient(
+			Func<ConnectionSettings, ConnectionSettings> modifySettings = null, int port = 9200, Func<Uri, IConnectionPool> createPool = null) =>
+			new ElasticClient(CreateSettings(modifySettings, port, forceInMemory: false, createPool: createPool));
+
+		public static Uri CreateNode(int? port = null) =>
+			new UriBuilder("http", (RunningFiddler) ? "ipv4.fiddler" : "localhost", port.GetValueOrDefault(9200)).Uri;
+
+		public static IConnection CreateConnection(ConnectionSettings settings = null, bool forceInMemory = false) =>
+			Configuration.RunIntegrationTests && !forceInMemory
+#if DOTNETCORE
+				? ((IConnection)new HttpConnection(new System.Net.Http.HttpClient(new System.Net.Http.HttpClientHandler(), false)))
+#else
+				? ((IConnection)new HttpConnection())
+#endif
+				: new InMemoryConnection();
+
+		public static IElasticClient GetFixedReturnClient(object responseJson)
+		{
+			var serializer = new JsonNetSerializer(new ConnectionSettings());
+			byte[] fixedResult;
+			using (var ms = new MemoryStream())
+			{
+				serializer.Serialize(responseJson, ms);
+				fixedResult = ms.ToArray();
+			}
+			var connection = new InMemoryConnection(fixedResult);
+			var connectionPool = new SingleNodeConnectionPool(new Uri("http://localhost:9200"));
+			var settings = new ConnectionSettings(connectionPool, connection);
+			return new ElasticClient(settings);
+		}
+
+		public static string ExpensiveTestNameForIntegrationTests()
+		{
+			if (!(RunningFiddler && Configuration.RunIntegrationTests)) return "ignore";
+
+#if DOTNETCORE
+			return "TODO: Work out how to get test name. Maybe Environment.StackTrace?";
+#else
+			var st = new StackTrace();
+			var types = GetTypes(st);
+			return (types.Select(f => f.FullName).LastOrDefault() ?? "Seeder").Split('.').Last();
+#endif
+		}
+
+#if !DOTNETCORE
+		private static List<Type> GetTypes(StackTrace st)
+		{
+			var types = (from f in st.GetFrames()
+						 let method = f.GetMethod()
+						 where method != null
+						 let type = method.DeclaringType
+						 where type != null && type.FullName.StartsWith("Tests.") && !type.FullName.StartsWith("Tests.Framework.")
+						 select type).ToList();
+			return types;
+		}
+#endif
+
+		private static ITestConfiguration LoadConfiguration()
+		{
+			// The build script sets a TARGET env variable, so if it exists then
+			// we must be running tests from the build script
+			if (!string.IsNullOrEmpty(Environment.GetEnvironmentVariable("TARGET")))
+				return new EnvironmentConfiguration();
+
+			return new YamlConfiguration(@"..\..\tests.yaml");
+		}
+	}
+}