﻿using System;
using System.Collections.Generic;
using System.ComponentModel;
using System.Linq;
using Bogus;
using Newtonsoft.Json;
using Newtonsoft.Json.Converters;

namespace Tests.Framework.MockData
{
	public class Project
	{
		public string Name { get; set; }
		public string Description { get; set; }
		public StateOfBeing State { get; set; }
		public DateTime StartedOn { get; set; }
		public DateTime LastActivity { get; set; }
		public Developer LeadDeveloper { get; set; }
		public IEnumerable<Tag> Tags { get; set; }
		public IList<Tag> CuratedTags { get; set; }
		public Dictionary<string, Metadata> Metadata { get; set; }
<<<<<<< HEAD
		public SimpleGeoPoint Location { get; set; }
=======
		public int? NumberOfCommits { get; set; }
>>>>>>> 2c24c1bd

		public static Faker<Project> Generator { get; } =
			new Faker<Project>()
				.RuleFor(p => p.Name, f => f.Person.Company.Name)
				.RuleFor(p => p.Description, f => f.Lorem.Paragraphs(3))
				.RuleFor(p => p.State, f => f.PickRandom<StateOfBeing>())
				.RuleFor(p => p.StartedOn, p => p.Date.Past())
				.RuleFor(p => p.LastActivity, p => p.Date.Recent())
				.RuleFor(p => p.LeadDeveloper, p => Developer.Developers[Gimme.Random.Number(0, Developer.Developers.Count -1)])
				.RuleFor(p => p.Tags, f => Tag.Generator.Generate(Gimme.Random.Number(2, 50)))
				.RuleFor(p => p.CuratedTags, f => Tag.Generator.Generate(Gimme.Random.Number(1, 5)).ToList())
<<<<<<< HEAD
				.RuleFor(p => p.Location, f => SimpleGeoPoint.Generator.Generate())
=======
				.RuleFor(p => p.NumberOfCommits, f => Gimme.Random.Number(1, 1000))
>>>>>>> 2c24c1bd
			;

		public static IList<Project> Projects { get; } =
			Project.Generator.Generate(100).ToList();

		public static Project Instance = new Project
		{
			Name = Projects.First().Name,
			LeadDeveloper = new Developer() { FirstName = "Martijn", LastName = "Laarman" },
			StartedOn = new DateTime(2015, 1, 1),
			Location = new SimpleGeoPoint { Coordinates = new [] { 42.1523, -80.321} }
		};

		public static object InstanceAnonymous = new
		{
			name = Projects.First().Name,
			state = "BellyUp",
			startedOn = "2015-01-01T00:00:00",
			lastActivity = "0001-01-01T00:00:00",
			leadDeveloper = new {gender = "Male", id = 0, firstName = "Martijn", lastName = "Laarman"},
			location = new {type="point", coordinates= Project.Instance.Location.Coordinates }
		};
	}

	public class SimpleGeoPoint
	{
		public string Type => "point";
		public double[] Coordinates { get; set; }

		public static Faker<SimpleGeoPoint> Generator { get; } =
			new Faker<SimpleGeoPoint>()
				.RuleFor(p=>p.Coordinates, f => new [] { f.Address.Latitude(), f.Address.Latitude() });
	}

	[JsonConverter(typeof(StringEnumConverter))]
	public enum StateOfBeing
	{
		BellyUp,
		Stable,
		VeryActive
	}


	public class Metadata
	{
		public DateTime Created { get; set; }
	}
}<|MERGE_RESOLUTION|>--- conflicted
+++ resolved
@@ -19,11 +19,8 @@
 		public IEnumerable<Tag> Tags { get; set; }
 		public IList<Tag> CuratedTags { get; set; }
 		public Dictionary<string, Metadata> Metadata { get; set; }
-<<<<<<< HEAD
 		public SimpleGeoPoint Location { get; set; }
-=======
 		public int? NumberOfCommits { get; set; }
->>>>>>> 2c24c1bd
 
 		public static Faker<Project> Generator { get; } =
 			new Faker<Project>()
@@ -35,11 +32,8 @@
 				.RuleFor(p => p.LeadDeveloper, p => Developer.Developers[Gimme.Random.Number(0, Developer.Developers.Count -1)])
 				.RuleFor(p => p.Tags, f => Tag.Generator.Generate(Gimme.Random.Number(2, 50)))
 				.RuleFor(p => p.CuratedTags, f => Tag.Generator.Generate(Gimme.Random.Number(1, 5)).ToList())
-<<<<<<< HEAD
 				.RuleFor(p => p.Location, f => SimpleGeoPoint.Generator.Generate())
-=======
 				.RuleFor(p => p.NumberOfCommits, f => Gimme.Random.Number(1, 1000))
->>>>>>> 2c24c1bd
 			;
 
 		public static IList<Project> Projects { get; } =
