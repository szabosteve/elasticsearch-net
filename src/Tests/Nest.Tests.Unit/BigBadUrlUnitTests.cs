--- conflicted
+++ resolved
@@ -1,216 +1,205 @@
-﻿using System;
-using System.Linq;
-using Elasticsearch.Net;
-using Elasticsearch.Net.Connection;
-using FluentAssertions;
-using Nest.Tests.MockData.Domain;
-using NUnit.Framework;
-
-namespace Nest.Tests.Unit.Cluster
-{
-	[TestFixture]
-	public class BigBadUrlUnitTests
-	{
-		private void Do(string method, string expectedUrl, Action<IElasticClient> call)
-		{
-			//MONO uriencodes *, functionally equivalent so we do a 'dirty' fix here.
-			if (Type.GetType("Mono.Runtime") != null)
-				expectedUrl = expectedUrl.Replace("*", "%2A");
-
-			var settings = new ConnectionSettings(new Uri("http://localhost:9200/"), "mydefaultindex")
-				.SetConnectionStatusHandler(c =>
-				{
-					new Uri(c.RequestUrl).PathAndQuery.Should().Be(expectedUrl);
-					c.RequestMethod.Should().Be(method);
-				})
-				;
-			var client = new ElasticClient(settings, new InMemoryConnection(settings));
-			call(client);
-		}
-
-		private class Doc
-		{
-			public string Id { get; set; }
-			public string Name { get; set; }
-		}
-
-		private class OtherDoc
-		{
-			public string Name { get; set; }
-		}
-
-
-		[Test]
-		public void TestAllTheUrls()
-		{
-			Do("POST", "/_aliases", c => c.Alias(a => a));
-			Do("POST", "/_analyze", c => c.Analyze(a => a.Text("blah")));
-			Do("POST", "/myindex/_analyze", c => c.Analyze(a => a.Index("myindex").Text("blah")));
-			Do("POST", "/myindex/_bulk", c => c.Bulk(b => b.FixedPath("myindex").Index<Doc>(ib => ib.Document(new Doc {Id = "1"}))));
-			Do("POST", "/myindex/mytype/_bulk", c => c.Bulk(b => b.FixedPath("myindex", "mytype").Index<Doc>(ib => ib.Document(new Doc {Id = "1"}))));
-			Do("POST", "/myindex/_bulk", c => c.Bulk(b => b.FixedPath("myindex").Index<Doc>(ib => ib.Document(new Doc {Id = "1"}))));
-			Do("POST", "/_bulk", c => c.Bulk(b => b.Index<Doc>(ib => ib.Document(new Doc {Id = "1"}))));
-			Do("POST", "/_cache/clear", c => c.ClearCache());
-			Do("POST", "/mydefaultindex/_cache/clear", c => c.ClearCache(cc => cc.Index<Doc>()));
-			Do("POST", "/mydefaultindex/_close", c => c.CloseIndex(ci => ci.Index<Doc>()));
-			Do("GET", "/_nodes", c => c.NodesInfo());
-			Do("GET", "/_nodes/insert-marvel-character", c => c.NodesInfo(cn => cn.NodeId("insert-marvel-character")));
-			Do("GET", "/_nodes/stats", c => c.NodesStats());
-			Do("GET", "/_nodes/insert-marvel-character/stats/jvm", c => c .NodesStats(cn => cn.NodeId("insert-marvel-character").Metrics(NodesStatsMetric.Jvm)));
-			Do("GET", "/_cluster/state", c => c.ClusterState());
-			Do("GET", "/_cluster/state?local=true", c => c.ClusterState(cs => cs.Local()));
-			Do("GET", "/_count", c => c.Count());
-			Do("GET", "/_all/doc/_count", c => c.Count(cc => cc.AllIndices().Type<Doc>()));
-			Do("GET", "/mydefaultindex/doc/_count", c => c.Count(cc => cc.Index<Doc>().Type<Doc>()));
-			Do("GET", "/mydefaultindex/_count", c => c.Count(cc => cc.Index<Doc>()));
-			Do("GET", "/mydefaultindex/doc/_count", c => c.Count<Doc>());
-			Do("GET", "/customindex/doc/_count", c => c.Count<Doc>(cc => cc.Index("customindex")));
-			Do("POST", "/new-index-name", c => c.CreateIndex("new-index-name"));
-			Do("DELETE", "/mydefaultindex/doc/1", c => c.Delete<Doc>(d => d.Id("1")));
-			Do("DELETE", "/mydefaultindex/doc/1", c => c.Delete<Doc>(1));
-			Do("DELETE", "/customindex/doc/1", c => c.Delete<Doc>(d => d.Index("customindex").Id(1)));
-			Do("DELETE", "/customindex/doc/1", c => c.Delete<Doc>(1, d => d.Index("customindex")));
-			Do("DELETE", "/mydefaultindex/doc/_query", c => c.DeleteByQuery<Doc>(q => q.MatchAll()));
-			Do("DELETE", "/customindex/doc/_query", c => c.DeleteByQuery<Doc>(q => q.Index("customindex").MatchAll()));
-			Do("DELETE", "/_all/doc/_query", c => c.DeleteByQuery<Doc>(q => q.AllIndices().MatchAll()));
-			Do("DELETE", "/mydefaultindex/_query", c => c.DeleteByQuery<Doc>(q => q.AllTypes().MatchAll()));
-			Do("DELETE", "/custom-index/_query", c => c.DeleteByQuery<Doc>(q => q.Index("custom-index").AllTypes().MatchAll()));
-			Do("DELETE", "/mydefaultindex", c => c.DeleteIndex(i => i.Index<Doc>()));
-			Do("DELETE", "/a%2Cb", c => c.DeleteIndex(i => i.Indices("a", "b")));
-			Do("POST", "/_bulk", c => c.DeleteMany(Enumerable.Range(0, 10).Select(i => new Doc {Id = i.ToString()})));
-			Do("POST", "/customindex/customtype/_bulk", c =>
-					c.DeleteMany(Enumerable.Range(0, 10).Select(i => new Doc {Id = i.ToString()}), index: "customindex",
-						type: "customtype"));
-			Do("DELETE", "/mydefaultindex/doc/_mapping", c => c.DeleteMapping<Doc>());
-			Do("DELETE", "/_template/myTemplate", c => c.DeleteTemplate("myTemplate"));
-			Do("DELETE", "/_all/_warmer/mywarmer", c => c.DeleteWarmer("mywarmer", w => w.AllIndices()));
-			Do("DELETE", "/_all/_warmer/mywarmer", c => c.DeleteWarmer("mywarmer"));
-			Do("DELETE", "/mycustomindex/_warmer/mywarmer", c => c.DeleteWarmer("mywarmer", w => w.Index("mycustomindex")));
-			Do("POST", "/_all/_flush", c => c.Flush(f => f.AllIndices()));
-			Do("POST", "/mycustomindex/_flush", c => c.Flush(f => f.Index("mycustomindex")));
-			Do("GET", "/mydefaultindex/doc/1", c => c.Get<Doc>(1));
-			Do("GET", "/mycustomindex/mycustomtype/1", c => c.Get<Doc>(1, index: "mycustomindex", type: "mycustomtype"));
-			Do("GET", "/mycustomindex/mycustomtype/1", c => c.Get<Doc>(g => g.Id(1).Index("mycustomindex").Type("mycustomtype")));
-			Do("GET", "/mydefaultindex/_alias/*", c => c.GetAlias(a => a.Index<Doc>()));
-			Do("GET", "/_alias/prefix-*", c => c.GetAlias(a => a.Alias("prefix-*")));
-			Do("GET", "/mydefaultindex/_aliases/*", c => c.GetAliases(a => a.Index<Doc>()));
-			Do("GET", "/_aliases/prefix-*", c => c.GetAliases(a => a.Alias("prefix-*")));
-			Do("GET", "/mydefaultindex/_settings", c => c.GetIndexSettings(i => i.Index<Doc>()));
-			Do("GET", "/mydefaultindex/_mapping/doc", c => c.GetMapping<Doc>());
-			Do("GET", "/mycustomindex/_mapping/doc", c => c.GetMapping<Doc>(m => m.Index("mycustomindex")));
-			Do("GET", "/mycustomindex/_mapping/sometype", c => c.GetMapping<Doc>(m => m.Index("mycustomindex").Type("sometype")));
-			Do("GET", "/_template/mytemplate", c => c.GetTemplate("mytemplate"));
-			Do("GET", "/_all/_warmer/mywarmer", c => c.GetWarmer("mywarmer"));
-			Do("GET", "/mycustomindex/_warmer/mywarmer", c => c.GetWarmer("mywarmer", g => g.Index("mycustomindex")));
-			Do("GET", "/_cluster/health?level=indices", c => c.ClusterHealth(h => h.Level(Level.Indices)));
-			Do("GET", "/_cluster/health", c => c.ClusterHealth());
-			Do("PUT", "/mydefaultindex/doc/2", c => c.Index(new Doc {Id = "2"}));
-			Do("POST", "/mydefaultindex/doc", c => c.Index(new Doc {Name = "2"}));
-			Do("PUT", "/customindex/customtype/2?refresh=true",
-				c => c.Index(new Doc {Id = "2"}, i => i.Index("customindex").Type("customtype").Refresh()));
-			Do("HEAD", "/mydefaultindex", c => c.IndexExists(h => h.Index<Doc>()));
-			Do("HEAD", "/mydefaultindex/_alias/myalias", c => c.AliasExists(h => h.Index<Doc>().Name("myalias")));
-			Do("HEAD", "/mydefaultindex/some-type", c => c.TypeExists(h => h.Index<Doc>().Type("some-type")));
-			Do("HEAD", "/_alias/myalias", c => c.AliasExists(new AliasExistsRequest("myalias")));
-			Do("POST", "/_bulk", c => c.IndexMany(Enumerable.Range(0, 10).Select(i => new Doc {Id = i.ToString()})));
-			Do("POST", "/customindex/customtype/_bulk", c =>
-					c.IndexMany(Enumerable.Range(0, 10).Select(i => new Doc {Id = i.ToString()}), index: "customindex",
-						type: "customtype"));
-			Do("GET", "/_stats", c => c.IndicesStats());
-			Do("GET", "/my_index/_stats", c => c.IndicesStats(s => s.Index("my_index")));
-			Do("GET", "/my_index/_stats?types=type1", c => c.IndicesStats(s => s.Index("my_index").Types(new TypeNameMarker[] {"type1"})));
-			Do("GET", "/my_index/_stats?types=type1%2Ctype2", c => c.IndicesStats(s => s.Index("my_index").Types(new TypeNameMarker[] {"type1", "type2"})));
-			Do("GET", "/mydefaultindex/_stats", c => c.IndicesStats(s => s.Index<Doc>()));
-			Do("PUT", "/mydefaultindex/doc/_mapping", c => c.Map<Doc>(m => m.MapFromAttributes()));
-			Do("PUT", "/mycustomindex/doc/_mapping", c => c.Map<Doc>(m => m.Index("mycustomindex")));
-			Do("PUT", "/mycustomindex/customtype/_mapping", c => c.Map<Doc>(m => m.Index("mycustomindex").Type("customtype")));
-			Do("GET", "/mydefaultindex/doc/1/_mlt", c => c.MoreLikeThis<Doc>(m => m.IdFrom(new Doc {Id = "1"})));
-			Do("GET", "/mydefaultindex/doc/1/_mlt", c => c.MoreLikeThis<Doc>(m => m.Id(1)));
-			Do("GET", "/mycustomindex/mycustomtype/1/_mlt", c => c.MoreLikeThis<Doc>(m => m.Id(1).Index("mycustomindex").Type("mycustomtype")));
-			Do("POST", "/_msearch", c => c.MultiSearch(m => m.Search<Doc>(s => s.MatchAll())));
-			Do("POST", "/mycustomindex/_msearch", c => c.MultiSearch(m => m.FixedPath(index: "mycustomindex").Search<Doc>(s => s.MatchAll())));
-			Do("POST", "/mycustomindex/mycustomtype/_msearch", c => c.MultiSearch(m => m.FixedPath(index: "mycustomindex", type: "mycustomtype").Search<Doc>(s => s.MatchAll())));
-			Do("POST", "/mydefaultindex/_open", c => c.OpenIndex<Doc>());
-			Do("POST", "/mycustomindex/_open", c => c.OpenIndex(i => i.Index("mycustomindex")));
-			Do("POST", "/mycustomindex/_open", c => c.OpenIndex("mycustomindex"));
-			Do("POST", "/_optimize", c => c.Optimize());
-			Do("POST", "/mydefaultindex/_optimize", c => c.Optimize(o => o.Index<Doc>()));
-<<<<<<< HEAD
-			Do("POST", "/mydefaultindex/doc/_percolate", c => c.Percolate<Doc>(p => p.Document(new Doc {Id = "1"})));
-			Do("POST", "/mydefaultindex/otherdoc/_percolate", c => c.Percolate<OtherDoc>(p => p.Document(new OtherDoc {Name = "hello"})));
-			Do("POST", "/mycustomindex/mycustomtype/_percolate", 
-				c => c.Percolate<OtherDoc>(p => p.Document(new OtherDoc {Name = "hello"}).Index("mycustomindex").Type("mycustomtype")));
-=======
-			Do("POST", "/mydefaultindex/doc/_percolate", c => c.Percolate<Doc>(p => p.Document(new Doc { Id = "1" })));
-			Do("POST", "/mydefaultindex/otherdoc/_percolate", c => c.Percolate<OtherDoc>(p => p.Document(new OtherDoc { Name = "hello" })));
-			Do("POST", "/mycustomindex/mycustomtype/_percolate", c => c.Percolate<OtherDoc>(p => p.Document(new OtherDoc { Name = "hello" }).Index("mycustomindex").Type("mycustomtype")));
->>>>>>> f2ba42b7
-			Do("POST", "/mydefaultindex/otherdoc/my-id/_percolate", c => c.Percolate<OtherDoc>(p => p.Id("my-id")));
-			Do("POST", "/mydefaultindex/otherdoc/my-id/_explain", c => c.Explain<OtherDoc>(p => p.Id("my-id")));
-
-			Do("PUT", "/_template/my-template", c => c.PutTemplate("my-template", pt => pt.Settings(s => s.Add("mysetting", true))));
-			Do("PUT", "/_all/_warmer/my-warmer", c => c.PutWarmer("my-warmer", p => p.Search<Doc>(s => s.MatchAll())));
-			Do("PUT", "/mycustomindex/_warmer/my-warmer", c => c.PutWarmer("my-warmer", p => p.Index("mycustomindex").Search<Doc>(s => s.MatchAll())));
-			Do("POST", "/_refresh", c => c.Refresh());
-			Do("POST", "/mycustomindex/_refresh", c => c.Refresh(r => r.Index("mycustomindex")));
-			Do("POST", "/mydefaultindex/.percolator/mypercolator", c => c.RegisterPercolator<Doc>("mypercolator", p => p.Query(q => q.MatchAll())));
-			Do("GET", "/", c => c.RootNodeInfo());
-			Do("POST", "/_search/scroll?scroll=2m", c => c.Scroll<Doc>(s => s.ScrollId("difficulthash").Scroll("2m")));
-			Do("POST", "/_search/scroll?scroll=2m", c => c.Scroll<Doc>(scrollId: "difficulthash", scrollTime: "2m"));
-			Do("POST", "/_search/scroll?scroll=2m", c => c.Scroll<Doc>(new ScrollRequest("difficulthash", "2m")));
-			Do("POST", "/mydefaultindex/doc/_search", c => c.Search<Doc>(s => s.MatchAll()));
-			Do("POST", "/_all/doc/_search", c => c.Search<Doc>(s => s.AllIndices().MatchAll()));
-			Do("POST", "/_search", c => c.Search<Doc>(s => s.AllIndices().AllTypes().MatchAll()));
-			Do("POST", "/mydefaultindex/_search", c => c.Search<Doc>(s => s.AllTypes().MatchAll()));
-			Do("POST", "/prefix-*/a%2Cb/_search", c => c.Search<Doc>(s => s.Index("prefix-*").Types("a", "b").MatchAll()));
-			Do("GET", "/_segments", c => c.Segments());
-			Do("GET", "/mycustomindex/_segments", c => c.Segments(s => s.Index("mycustomindex")));
-			Do("GET", "/mydefaultindex/doc/1/_source", c => c.Source<Doc>(1));
-			Do("GET", "/mycustomindex/mytype/1/_source", c => c.Source<Doc>(1, index: "mycustomindex", type: "mytype"));
-			Do("GET", "/mycustomindex/doc/1/_source", c => c.Source<Doc>(s => s.Id(1).Index("mycustomindex")));
-			Do("GET", "/_status", c => c.Status());
-			Do("GET", "/mydefaultindex/_status", c => c.Status(s => s.Index<Doc>()));
-			Do("DELETE", "/mydefaultindex/.percolator/mypercolator", c => c.UnregisterPercolator<ElasticsearchProject>("mypercolator"));
-			Do("DELETE", "/mycustomindex/.percolator/mypercolator", c => c.UnregisterPercolator<ElasticsearchProject>("mypercolator", r => r.Index("mycustomindex")));
-			Do("POST", "/mydefaultindex/doc/1/_update", c => c.Update<Doc, OtherDoc>(u => u.Id(1).Doc(new OtherDoc {Name = "asd"})));
-			Do("POST", "/mydefaultindex/customtype/1/_update", c => c.Update<Doc, OtherDoc>(u => u.Id(1).Type("customtype").Doc(new OtherDoc {Name = "asd"})));
-			Do("PUT", "/mydefaultindex/_settings", c => c.UpdateSettings(u => u.AutoExpandReplicas(false)));
-			Do("PUT", "/mycustomindex/_settings", c => c.UpdateSettings(u => u.Index("mycustomindex").AutoExpandReplicas(false)));
-			Do("POST", "/_all/doc/_validate/query", c => c.Validate<Doc>(v => v.AllIndices()));
-			Do("POST", "/mydefaultindex/doc/_validate/query", c => c.Validate<Doc>(v => v.Query(q => q.MatchAll())));
-			Do("POST", "/mydefaultindex/_validate/query", c => c.Validate<Doc>(v => v.AllTypes()));
-			Do("POST", "/_validate/query", c => c.Validate<Doc>(v => v.AllIndices().AllTypes()));
-			Do("PUT", "/_cluster/settings", c => c.ClusterSettings(v => v.Transient(p => p)));
-			Do("GET", "/_cluster/settings", c => c.ClusterGetSettings());
-
-			Do("GET", "/mydefaultindex/doc/_search_shards?ignore_unavailable=true", c => c.SearchShards<Doc>(s => s.IgnoreUnavailable()));
-			Do("GET", "/_all/doc/_search_shards?local=true", c => c.SearchShards<Doc>(s => s.AllIndices().Local()));
-			Do("GET", "/_search_shards?preference=nodeID", c => c.SearchShards<Doc>(s => s.AllIndices().AllTypes().Preference("nodeID")));
-			Do("GET", "/mydefaultindex/_search_shards?routing=routing-value", c => c.SearchShards<Doc>(s => s.AllTypes().Routing("routing-value")));
-			Do("GET", "/prefix-*/a%2Cb/_search_shards", c => c.SearchShards<Doc>(s => s.Index("prefix-*").Types("a", "b")));
-
-			Do("POST", "/_scripts/lang/id", c => c.PutScript(s => s.Lang("lang").Id("id")));
-			Do("GET", "/_scripts/lang/id", c => c.GetScript(s => s.Lang("lang").Id("id")));
-			Do("DELETE", "/_scripts/lang/id", c => c.DeleteScript(s => s.Lang("lang").Id("id")));
-
-<<<<<<< HEAD
-			Do("GET", "/_all/_mappings%2C_aliases", c => c.GetIndex(d => d.AllIndices().Features(GetIndexFeature.Aliases | GetIndexFeature.Mappings)));
-			Do("GET", "/_all", c => c.GetIndex(d => d.AllIndices().Features(GetIndexFeature.All)));
-			Do("GET", "/_all", c => c.GetIndex(d => d.AllIndices()));
-=======
-			Do("GET", "/mydefaultindex/doc/_search/exists?q=term", c => c.SearchExists<Doc>(s => s.QueryString("term")));
-			Do("GET", "/mydefaultindex/doc/_search/exists?source=%7B%7D", c => c.SearchExists<Doc>(s=>s.Source("{}")));
-			Do("GET", "/mydefaultindex/doc/_search/exists", c => c.SearchExists<Doc>(s=>s));
-			Do("POST", "/mydefaultindex/doc/_search/exists", c => c.SearchExists<Doc>(s=>s.Query(q=>q.MatchAll())));
-
-			Do("POST", "/_snapshot/my_repos/_verify", c => c.VerifyRepository("my_repos"));
-		}
->>>>>>> f2ba42b7
-
-			Do("GET", "/mydefaultindex/_settings%2C_mappings", c => c.GetIndex(d => d.Index<OtherDoc>().Features(GetIndexFeature.Settings | GetIndexFeature.Mappings)));
-			Do("GET", "/x%2Cy", c => c.GetIndex(d => d.Indices("x", "y").Features(GetIndexFeature.All)));
-			Do("GET", "/x%2Cy", c => c.GetIndex(d => d.Indices("x", "y")));
-
-		}
-	}
+﻿using System;
+using System.Linq;
+using Elasticsearch.Net;
+using Elasticsearch.Net.Connection;
+using FluentAssertions;
+using Nest.Tests.MockData.Domain;
+using NUnit.Framework;
+
+namespace Nest.Tests.Unit.Cluster
+{
+	[TestFixture]
+	public class BigBadUrlUnitTests
+	{
+		private void Do(string method, string expectedUrl, Action<IElasticClient> call)
+		{
+			//MONO uriencodes *, functionally equivalent so we do a 'dirty' fix here.
+			if (Type.GetType("Mono.Runtime") != null)
+				expectedUrl = expectedUrl.Replace("*", "%2A");
+
+			var settings = new ConnectionSettings(new Uri("http://localhost:9200/"), "mydefaultindex")
+				.SetConnectionStatusHandler(c =>
+				{
+					new Uri(c.RequestUrl).PathAndQuery.Should().Be(expectedUrl);
+					c.RequestMethod.Should().Be(method);
+				})
+				;
+			var client = new ElasticClient(settings, new InMemoryConnection(settings));
+			call(client);
+		}
+
+		private class Doc
+		{
+			public string Id { get; set; }
+			public string Name { get; set; }
+		}
+
+		private class OtherDoc
+		{
+			public string Name { get; set; }
+		}
+
+
+		[Test]
+		public void TestAllTheUrls()
+		{
+			Do("POST", "/_aliases", c => c.Alias(a => a));
+			Do("POST", "/_analyze", c => c.Analyze(a => a.Text("blah")));
+			Do("POST", "/myindex/_analyze", c => c.Analyze(a => a.Index("myindex").Text("blah")));
+			Do("POST", "/myindex/_bulk", c => c.Bulk(b => b.FixedPath("myindex").Index<Doc>(ib => ib.Document(new Doc {Id = "1"}))));
+			Do("POST", "/myindex/mytype/_bulk", c => c.Bulk(b => b.FixedPath("myindex", "mytype").Index<Doc>(ib => ib.Document(new Doc {Id = "1"}))));
+			Do("POST", "/myindex/_bulk", c => c.Bulk(b => b.FixedPath("myindex").Index<Doc>(ib => ib.Document(new Doc {Id = "1"}))));
+			Do("POST", "/_bulk", c => c.Bulk(b => b.Index<Doc>(ib => ib.Document(new Doc {Id = "1"}))));
+			Do("POST", "/_cache/clear", c => c.ClearCache());
+			Do("POST", "/mydefaultindex/_cache/clear", c => c.ClearCache(cc => cc.Index<Doc>()));
+			Do("POST", "/mydefaultindex/_close", c => c.CloseIndex(ci => ci.Index<Doc>()));
+			Do("GET", "/_nodes", c => c.NodesInfo());
+			Do("GET", "/_nodes/insert-marvel-character", c => c.NodesInfo(cn => cn.NodeId("insert-marvel-character")));
+			Do("GET", "/_nodes/stats", c => c.NodesStats());
+			Do("GET", "/_nodes/insert-marvel-character/stats/jvm", c => c .NodesStats(cn => cn.NodeId("insert-marvel-character").Metrics(NodesStatsMetric.Jvm)));
+			Do("GET", "/_cluster/state", c => c.ClusterState());
+			Do("GET", "/_cluster/state?local=true", c => c.ClusterState(cs => cs.Local()));
+			Do("GET", "/_count", c => c.Count());
+			Do("GET", "/_all/doc/_count", c => c.Count(cc => cc.AllIndices().Type<Doc>()));
+			Do("GET", "/mydefaultindex/doc/_count", c => c.Count(cc => cc.Index<Doc>().Type<Doc>()));
+			Do("GET", "/mydefaultindex/_count", c => c.Count(cc => cc.Index<Doc>()));
+			Do("GET", "/mydefaultindex/doc/_count", c => c.Count<Doc>());
+			Do("GET", "/customindex/doc/_count", c => c.Count<Doc>(cc => cc.Index("customindex")));
+			Do("POST", "/new-index-name", c => c.CreateIndex("new-index-name"));
+			Do("DELETE", "/mydefaultindex/doc/1", c => c.Delete<Doc>(d => d.Id("1")));
+			Do("DELETE", "/mydefaultindex/doc/1", c => c.Delete<Doc>(1));
+			Do("DELETE", "/customindex/doc/1", c => c.Delete<Doc>(d => d.Index("customindex").Id(1)));
+			Do("DELETE", "/customindex/doc/1", c => c.Delete<Doc>(1, d => d.Index("customindex")));
+			Do("DELETE", "/mydefaultindex/doc/_query", c => c.DeleteByQuery<Doc>(q => q.MatchAll()));
+			Do("DELETE", "/customindex/doc/_query", c => c.DeleteByQuery<Doc>(q => q.Index("customindex").MatchAll()));
+			Do("DELETE", "/_all/doc/_query", c => c.DeleteByQuery<Doc>(q => q.AllIndices().MatchAll()));
+			Do("DELETE", "/mydefaultindex/_query", c => c.DeleteByQuery<Doc>(q => q.AllTypes().MatchAll()));
+			Do("DELETE", "/custom-index/_query", c => c.DeleteByQuery<Doc>(q => q.Index("custom-index").AllTypes().MatchAll()));
+			Do("DELETE", "/mydefaultindex", c => c.DeleteIndex(i => i.Index<Doc>()));
+			Do("DELETE", "/a%2Cb", c => c.DeleteIndex(i => i.Indices("a", "b")));
+			Do("POST", "/_bulk", c => c.DeleteMany(Enumerable.Range(0, 10).Select(i => new Doc {Id = i.ToString()})));
+			Do("POST", "/customindex/customtype/_bulk", c =>
+					c.DeleteMany(Enumerable.Range(0, 10).Select(i => new Doc {Id = i.ToString()}), index: "customindex",
+						type: "customtype"));
+			Do("DELETE", "/mydefaultindex/doc/_mapping", c => c.DeleteMapping<Doc>());
+			Do("DELETE", "/_template/myTemplate", c => c.DeleteTemplate("myTemplate"));
+			Do("DELETE", "/_all/_warmer/mywarmer", c => c.DeleteWarmer("mywarmer", w => w.AllIndices()));
+			Do("DELETE", "/_all/_warmer/mywarmer", c => c.DeleteWarmer("mywarmer"));
+			Do("DELETE", "/mycustomindex/_warmer/mywarmer", c => c.DeleteWarmer("mywarmer", w => w.Index("mycustomindex")));
+			Do("POST", "/_all/_flush", c => c.Flush(f => f.AllIndices()));
+			Do("POST", "/mycustomindex/_flush", c => c.Flush(f => f.Index("mycustomindex")));
+			Do("GET", "/mydefaultindex/doc/1", c => c.Get<Doc>(1));
+			Do("GET", "/mycustomindex/mycustomtype/1", c => c.Get<Doc>(1, index: "mycustomindex", type: "mycustomtype"));
+			Do("GET", "/mycustomindex/mycustomtype/1", c => c.Get<Doc>(g => g.Id(1).Index("mycustomindex").Type("mycustomtype")));
+			Do("GET", "/mydefaultindex/_alias/*", c => c.GetAlias(a => a.Index<Doc>()));
+			Do("GET", "/_alias/prefix-*", c => c.GetAlias(a => a.Alias("prefix-*")));
+			Do("GET", "/mydefaultindex/_aliases/*", c => c.GetAliases(a => a.Index<Doc>()));
+			Do("GET", "/_aliases/prefix-*", c => c.GetAliases(a => a.Alias("prefix-*")));
+			Do("GET", "/mydefaultindex/_settings", c => c.GetIndexSettings(i => i.Index<Doc>()));
+			Do("GET", "/mydefaultindex/_mapping/doc", c => c.GetMapping<Doc>());
+			Do("GET", "/mycustomindex/_mapping/doc", c => c.GetMapping<Doc>(m => m.Index("mycustomindex")));
+			Do("GET", "/mycustomindex/_mapping/sometype", c => c.GetMapping<Doc>(m => m.Index("mycustomindex").Type("sometype")));
+			Do("GET", "/_template/mytemplate", c => c.GetTemplate("mytemplate"));
+			Do("GET", "/_all/_warmer/mywarmer", c => c.GetWarmer("mywarmer"));
+			Do("GET", "/mycustomindex/_warmer/mywarmer", c => c.GetWarmer("mywarmer", g => g.Index("mycustomindex")));
+			Do("GET", "/_cluster/health?level=indices", c => c.ClusterHealth(h => h.Level(Level.Indices)));
+			Do("GET", "/_cluster/health", c => c.ClusterHealth());
+			Do("PUT", "/mydefaultindex/doc/2", c => c.Index(new Doc {Id = "2"}));
+			Do("POST", "/mydefaultindex/doc", c => c.Index(new Doc {Name = "2"}));
+			Do("PUT", "/customindex/customtype/2?refresh=true",
+				c => c.Index(new Doc {Id = "2"}, i => i.Index("customindex").Type("customtype").Refresh()));
+			Do("HEAD", "/mydefaultindex", c => c.IndexExists(h => h.Index<Doc>()));
+			Do("HEAD", "/mydefaultindex/_alias/myalias", c => c.AliasExists(h => h.Index<Doc>().Name("myalias")));
+			Do("HEAD", "/mydefaultindex/some-type", c => c.TypeExists(h => h.Index<Doc>().Type("some-type")));
+			Do("HEAD", "/_alias/myalias", c => c.AliasExists(new AliasExistsRequest("myalias")));
+			Do("POST", "/_bulk", c => c.IndexMany(Enumerable.Range(0, 10).Select(i => new Doc {Id = i.ToString()})));
+			Do("POST", "/customindex/customtype/_bulk", c =>
+					c.IndexMany(Enumerable.Range(0, 10).Select(i => new Doc {Id = i.ToString()}), index: "customindex",
+						type: "customtype"));
+			Do("GET", "/_stats", c => c.IndicesStats());
+			Do("GET", "/my_index/_stats", c => c.IndicesStats(s => s.Index("my_index")));
+			Do("GET", "/my_index/_stats?types=type1", c => c.IndicesStats(s => s.Index("my_index").Types(new TypeNameMarker[] {"type1"})));
+			Do("GET", "/my_index/_stats?types=type1%2Ctype2", c => c.IndicesStats(s => s.Index("my_index").Types(new TypeNameMarker[] {"type1", "type2"})));
+			Do("GET", "/mydefaultindex/_stats", c => c.IndicesStats(s => s.Index<Doc>()));
+			Do("PUT", "/mydefaultindex/doc/_mapping", c => c.Map<Doc>(m => m.MapFromAttributes()));
+			Do("PUT", "/mycustomindex/doc/_mapping", c => c.Map<Doc>(m => m.Index("mycustomindex")));
+			Do("PUT", "/mycustomindex/customtype/_mapping", c => c.Map<Doc>(m => m.Index("mycustomindex").Type("customtype")));
+			Do("GET", "/mydefaultindex/doc/1/_mlt", c => c.MoreLikeThis<Doc>(m => m.IdFrom(new Doc {Id = "1"})));
+			Do("GET", "/mydefaultindex/doc/1/_mlt", c => c.MoreLikeThis<Doc>(m => m.Id(1)));
+			Do("GET", "/mycustomindex/mycustomtype/1/_mlt", c => c.MoreLikeThis<Doc>(m => m.Id(1).Index("mycustomindex").Type("mycustomtype")));
+			Do("POST", "/_msearch", c => c.MultiSearch(m => m.Search<Doc>(s => s.MatchAll())));
+			Do("POST", "/mycustomindex/_msearch", c => c.MultiSearch(m => m.FixedPath(index: "mycustomindex").Search<Doc>(s => s.MatchAll())));
+			Do("POST", "/mycustomindex/mycustomtype/_msearch", c => c.MultiSearch(m => m.FixedPath(index: "mycustomindex", type: "mycustomtype").Search<Doc>(s => s.MatchAll())));
+			Do("POST", "/mydefaultindex/_open", c => c.OpenIndex<Doc>());
+			Do("POST", "/mycustomindex/_open", c => c.OpenIndex(i => i.Index("mycustomindex")));
+			Do("POST", "/mycustomindex/_open", c => c.OpenIndex("mycustomindex"));
+			Do("POST", "/_optimize", c => c.Optimize());
+			Do("POST", "/mydefaultindex/_optimize", c => c.Optimize(o => o.Index<Doc>()));
+			Do("POST", "/mydefaultindex/doc/_percolate", c => c.Percolate<Doc>(p => p.Document(new Doc { Id = "1" })));
+			Do("POST", "/mydefaultindex/otherdoc/_percolate", c => c.Percolate<OtherDoc>(p => p.Document(new OtherDoc { Name = "hello" })));
+			Do("POST", "/mycustomindex/mycustomtype/_percolate", 
+				c => c.Percolate<OtherDoc>(p => p.Document(new OtherDoc {Name = "hello"}).Index("mycustomindex").Type("mycustomtype")));
+			Do("POST", "/mydefaultindex/otherdoc/my-id/_percolate", c => c.Percolate<OtherDoc>(p => p.Id("my-id")));
+			Do("POST", "/mydefaultindex/otherdoc/my-id/_explain", c => c.Explain<OtherDoc>(p => p.Id("my-id")));
+
+			Do("PUT", "/_template/my-template", c => c.PutTemplate("my-template", pt => pt.Settings(s => s.Add("mysetting", true))));
+			Do("PUT", "/_all/_warmer/my-warmer", c => c.PutWarmer("my-warmer", p => p.Search<Doc>(s => s.MatchAll())));
+			Do("PUT", "/mycustomindex/_warmer/my-warmer", c => c.PutWarmer("my-warmer", p => p.Index("mycustomindex").Search<Doc>(s => s.MatchAll())));
+			Do("POST", "/_refresh", c => c.Refresh());
+			Do("POST", "/mycustomindex/_refresh", c => c.Refresh(r => r.Index("mycustomindex")));
+			Do("POST", "/mydefaultindex/.percolator/mypercolator", c => c.RegisterPercolator<Doc>("mypercolator", p => p.Query(q => q.MatchAll())));
+			Do("GET", "/", c => c.RootNodeInfo());
+			Do("POST", "/_search/scroll?scroll=2m", c => c.Scroll<Doc>(s => s.ScrollId("difficulthash").Scroll("2m")));
+			Do("POST", "/_search/scroll?scroll=2m", c => c.Scroll<Doc>(scrollId: "difficulthash", scrollTime: "2m"));
+			Do("POST", "/_search/scroll?scroll=2m", c => c.Scroll<Doc>(new ScrollRequest("difficulthash", "2m")));
+			Do("POST", "/mydefaultindex/doc/_search", c => c.Search<Doc>(s => s.MatchAll()));
+			Do("POST", "/_all/doc/_search", c => c.Search<Doc>(s => s.AllIndices().MatchAll()));
+			Do("POST", "/_search", c => c.Search<Doc>(s => s.AllIndices().AllTypes().MatchAll()));
+			Do("POST", "/mydefaultindex/_search", c => c.Search<Doc>(s => s.AllTypes().MatchAll()));
+			Do("POST", "/prefix-*/a%2Cb/_search", c => c.Search<Doc>(s => s.Index("prefix-*").Types("a", "b").MatchAll()));
+			Do("GET", "/_segments", c => c.Segments());
+			Do("GET", "/mycustomindex/_segments", c => c.Segments(s => s.Index("mycustomindex")));
+			Do("GET", "/mydefaultindex/doc/1/_source", c => c.Source<Doc>(1));
+			Do("GET", "/mycustomindex/mytype/1/_source", c => c.Source<Doc>(1, index: "mycustomindex", type: "mytype"));
+			Do("GET", "/mycustomindex/doc/1/_source", c => c.Source<Doc>(s => s.Id(1).Index("mycustomindex")));
+			Do("GET", "/_status", c => c.Status());
+			Do("GET", "/mydefaultindex/_status", c => c.Status(s => s.Index<Doc>()));
+			Do("DELETE", "/mydefaultindex/.percolator/mypercolator", c => c.UnregisterPercolator<ElasticsearchProject>("mypercolator"));
+			Do("DELETE", "/mycustomindex/.percolator/mypercolator", c => c.UnregisterPercolator<ElasticsearchProject>("mypercolator", r => r.Index("mycustomindex")));
+			Do("POST", "/mydefaultindex/doc/1/_update", c => c.Update<Doc, OtherDoc>(u => u.Id(1).Doc(new OtherDoc {Name = "asd"})));
+			Do("POST", "/mydefaultindex/customtype/1/_update", c => c.Update<Doc, OtherDoc>(u => u.Id(1).Type("customtype").Doc(new OtherDoc {Name = "asd"})));
+			Do("PUT", "/mydefaultindex/_settings", c => c.UpdateSettings(u => u.AutoExpandReplicas(false)));
+			Do("PUT", "/mycustomindex/_settings", c => c.UpdateSettings(u => u.Index("mycustomindex").AutoExpandReplicas(false)));
+			Do("POST", "/_all/doc/_validate/query", c => c.Validate<Doc>(v => v.AllIndices()));
+			Do("POST", "/mydefaultindex/doc/_validate/query", c => c.Validate<Doc>(v => v.Query(q => q.MatchAll())));
+			Do("POST", "/mydefaultindex/_validate/query", c => c.Validate<Doc>(v => v.AllTypes()));
+			Do("POST", "/_validate/query", c => c.Validate<Doc>(v => v.AllIndices().AllTypes()));
+			Do("PUT", "/_cluster/settings", c => c.ClusterSettings(v => v.Transient(p => p)));
+			Do("GET", "/_cluster/settings", c => c.ClusterGetSettings());
+
+			Do("GET", "/mydefaultindex/doc/_search_shards?ignore_unavailable=true", c => c.SearchShards<Doc>(s => s.IgnoreUnavailable()));
+			Do("GET", "/_all/doc/_search_shards?local=true", c => c.SearchShards<Doc>(s => s.AllIndices().Local()));
+			Do("GET", "/_search_shards?preference=nodeID", c => c.SearchShards<Doc>(s => s.AllIndices().AllTypes().Preference("nodeID")));
+			Do("GET", "/mydefaultindex/_search_shards?routing=routing-value", c => c.SearchShards<Doc>(s => s.AllTypes().Routing("routing-value")));
+			Do("GET", "/prefix-*/a%2Cb/_search_shards", c => c.SearchShards<Doc>(s => s.Index("prefix-*").Types("a", "b")));
+
+			Do("POST", "/_scripts/lang/id", c => c.PutScript(s => s.Lang("lang").Id("id")));
+			Do("GET", "/_scripts/lang/id", c => c.GetScript(s => s.Lang("lang").Id("id")));
+			Do("DELETE", "/_scripts/lang/id", c => c.DeleteScript(s => s.Lang("lang").Id("id")));
+			Do("GET", "/_all/_mappings%2C_aliases", c => c.GetIndex(d => d.AllIndices().Features(GetIndexFeature.Aliases | GetIndexFeature.Mappings)));
+			Do("GET", "/_all", c => c.GetIndex(d => d.AllIndices().Features(GetIndexFeature.All)));
+			Do("GET", "/_all", c => c.GetIndex(d => d.AllIndices()));
+
+			Do("GET", "/mydefaultindex/doc/_search/exists?q=term", c => c.SearchExists<Doc>(s => s.QueryString("term")));
+			Do("GET", "/mydefaultindex/doc/_search/exists?source=%7B%7D", c => c.SearchExists<Doc>(s=>s.Source("{}")));
+			Do("GET", "/mydefaultindex/doc/_search/exists", c => c.SearchExists<Doc>(s=>s));
+			Do("POST", "/mydefaultindex/doc/_search/exists", c => c.SearchExists<Doc>(s=>s.Query(q=>q.MatchAll())));
+
+			Do("POST", "/_snapshot/my_repos/_verify", c => c.VerifyRepository("my_repos"));
+			Do("GET", "/mydefaultindex/_settings%2C_mappings", c => c.GetIndex(d => d.Index<OtherDoc>().Features(GetIndexFeature.Settings | GetIndexFeature.Mappings)));
+			Do("GET", "/x%2Cy", c => c.GetIndex(d => d.Indices("x", "y").Features(GetIndexFeature.All)));
+			Do("GET", "/x%2Cy", c => c.GetIndex(d => d.Indices("x", "y")));
+
+		}
+	}
 }