﻿using Nest.Tests.MockData.Domain;
using NUnit.Framework;

namespace Nest.Tests.Unit.Search.Query.Singles
{
	[TestFixture]
	public class FunctionScoreQueryTests
	{
		[Test]
		public void FunctionScoreQuery()
		{
			var s = new SearchDescriptor<ElasticsearchProject>().From(0).Size(10)
				.Query(q => q
					.FunctionScore(fs => fs
						.Query(qq => qq.MatchAll())
						.Functions(
							f => f.Gauss(x => x.StartedOn, d => d.Scale("42w")),
							f => f.Linear(x => x.FloatValue, d => d.Scale("0.3")),
							f => f.Exp(x => x.DoubleValue, d => d.Scale("0.5")),
							f => f.BoostFactor(2.0),
							f => f.FieldValueFactor(op => op.Field(ff => ff.DoubleValue).Factor(2.5).Modifier(FieldValueFactorModifier.sqrt))
						)
						.ScoreMode(FunctionScoreMode.sum)
						.BoostMode(FunctionBoostMode.replace)
					)
				).Fields(x => x.Content);

			var json = TestElasticClient.Serialize(s);
			var expected = @"{ 
                from: 0, size: 10, 
                fields: [""content""],
				query : {
                    function_score : { 
                        functions: [
                            {gauss:  { startedOn  : { scale: '42w'}}},
                            {linear: { floatValue : { scale: '0.3'}}},
                            {exp:    { doubleValue: { scale: '0.5'}}}, 
                            {boost_factor: 2.0 },
							{field_value_factor: { field: 'doubleValue', factor: 2.5, modifier: 'sqrt'}}
                        ],				
						query : { match_all : {} },
                        score_mode: 'sum',
                        boost_mode: 'replace',
					}
<<<<<<< HEAD
				}
			}";
			Assert.True(json.JsonEquals(expected), json);
		}
		
		[Test]
		public void FunctionScoreQueryConditionless()
		{
			var s = new SearchDescriptor<ElasticsearchProject>().From(0).Size(10)
				.Query(q => q
					.FunctionScore(fs => fs
						.Query(qq => qq.Term("", ""))
						.Functions(
							f => f.Gauss(x => x.StartedOn, d => d.Scale("42w")),
							f => f.Linear(x => x.FloatValue, d => d.Scale("0.3")),
							f => f.Exp(x => x.DoubleValue, d => d.Scale("0.5")),
							f => f.BoostFactor(2)
						)
						.ScoreMode(FunctionScoreMode.sum)
                        .BoostMode(FunctionBoostMode.replace)
					)
				).Fields(x => x.Content);

			var json = TestElasticClient.Serialize(s);
=======
				},
                fields: [""content""]
			}";
			Assert.True(json.JsonEquals(expected), json);
		}

		[Test]
		public void FunctionScoreQueryConditionless()
		{
			var s = new SearchDescriptor<ElasticsearchProject>().From(0).Size(10)
				.Query(q => q
					.FunctionScore(fs => fs
						.Query(qq => qq.Term("", ""))
						.Functions(
							f => f.Gauss(x => x.StartedOn, d => d.Scale("42w")),
							f => f.Linear(x => x.FloatValue, d => d.Scale("0.3")),
							f => f.Exp(x => x.DoubleValue, d => d.Scale("0.5")),
							f => f.BoostFactor(2),
							f => f.FieldValueFactor(db => db.Field(fa => fa.DoubleValue).Factor(3.4).Modifier(FieldValueFactorModifier.ln))
						)
						.ScoreMode(FunctionScoreMode.sum)
						.BoostMode(FunctionBoostMode.replace)
					)
				).Fields(x => x.Content);

			var json = TestElasticClient.Serialize(s);
>>>>>>> 9b15bd17
			var expected = @"{ 
                from: 0, size: 10, 
                fields: [""content""],
				query : {
                    function_score : { 
                        functions: [
                            {gauss:  { startedOn  : { scale: '42w'}}},
                            {linear: { floatValue : { scale: '0.3'}}},
                            {exp:    { doubleValue: { scale: '0.5'}}}, 
                            {boost_factor: 2.0 },
							{field_value_factor: { field: 'doubleValue', factor: 3.4, modifier: 'ln'}}
                        ],				
                        score_mode: 'sum',
                        boost_mode: 'replace',
					}
<<<<<<< HEAD
				}
			}";
			Assert.True(json.JsonEquals(expected), json);
		}
	}
=======
				},
                fields: [""content""]
			}";
			Assert.True(json.JsonEquals(expected), json);
		}

		[Test]
		public void ConditionlessFieldValueFactor()
		{
			Assert.Throws<DslException>(() => new SearchDescriptor<ElasticsearchProject>().From(0).Size(10)
				.Query(q => q
					.FunctionScore(fs => fs
						.Query(qq => qq.Term("", ""))
						.Functions(
							f => f.FieldValueFactor(db => db.Factor(3.4).Modifier(FieldValueFactorModifier.ln))
						))
				));
		}
	}
>>>>>>> 9b15bd17
}<|MERGE_RESOLUTION|>--- conflicted
+++ resolved
@@ -42,34 +42,7 @@
                         score_mode: 'sum',
                         boost_mode: 'replace',
 					}
-<<<<<<< HEAD
 				}
-			}";
-			Assert.True(json.JsonEquals(expected), json);
-		}
-		
-		[Test]
-		public void FunctionScoreQueryConditionless()
-		{
-			var s = new SearchDescriptor<ElasticsearchProject>().From(0).Size(10)
-				.Query(q => q
-					.FunctionScore(fs => fs
-						.Query(qq => qq.Term("", ""))
-						.Functions(
-							f => f.Gauss(x => x.StartedOn, d => d.Scale("42w")),
-							f => f.Linear(x => x.FloatValue, d => d.Scale("0.3")),
-							f => f.Exp(x => x.DoubleValue, d => d.Scale("0.5")),
-							f => f.BoostFactor(2)
-						)
-						.ScoreMode(FunctionScoreMode.sum)
-                        .BoostMode(FunctionBoostMode.replace)
-					)
-				).Fields(x => x.Content);
-
-			var json = TestElasticClient.Serialize(s);
-=======
-				},
-                fields: [""content""]
 			}";
 			Assert.True(json.JsonEquals(expected), json);
 		}
@@ -94,7 +67,6 @@
 				).Fields(x => x.Content);
 
 			var json = TestElasticClient.Serialize(s);
->>>>>>> 9b15bd17
 			var expected = @"{ 
                 from: 0, size: 10, 
                 fields: [""content""],
@@ -110,15 +82,7 @@
                         score_mode: 'sum',
                         boost_mode: 'replace',
 					}
-<<<<<<< HEAD
 				}
-			}";
-			Assert.True(json.JsonEquals(expected), json);
-		}
-	}
-=======
-				},
-                fields: [""content""]
 			}";
 			Assert.True(json.JsonEquals(expected), json);
 		}
@@ -136,5 +100,4 @@
 				));
 		}
 	}
->>>>>>> 9b15bd17
 }