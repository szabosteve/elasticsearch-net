--- conflicted
+++ resolved
@@ -30,8 +30,6 @@
 		);
 
 		protected override void ExpectResponse(ExistsResponse response) => response.Exists.Should().BeTrue();
-<<<<<<< HEAD
-=======
 	}
 
 	// DisableDirectStreaming = false so that response stream is not seekable
@@ -66,6 +64,5 @@
 		{
 			response.Exists.Should().BeFalse();
 		}
->>>>>>> 20232006
 	}
 }