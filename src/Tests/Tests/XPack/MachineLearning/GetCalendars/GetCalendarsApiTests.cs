﻿using System;
using System.Linq;
using Elastic.Xunit.XunitPlumbing;
using Elasticsearch.Net;
using FluentAssertions;
using Nest;
using Tests.Core.Extensions;
using Tests.Framework.EndpointTests.TestState;

namespace Tests.XPack.MachineLearning.GetCalendars
{
	[SkipVersion("<6.4.0", "Calendar functions for machine learning introduced in 6.4.0")]
	public class GetCalendarsApiTests : MachineLearningIntegrationTestBase<GetCalendarsResponse, IGetCalendarsRequest, GetCalendarsDescriptor, GetCalendarsRequest>
	{
		public GetCalendarsApiTests(MachineLearningCluster cluster, EndpointUsage usage) : base(cluster, usage) { }

		protected override void IntegrationSetup(IElasticClient client, CallUniqueValues values)
		{
			foreach (var callUniqueValue in values)
			{
				PutJob(client, callUniqueValue.Value + "_job");
				PutCalendar(client, callUniqueValue.Value);
				PutCalendarJob(client, callUniqueValue.Value, callUniqueValue.Value + "_job");
			}
		}

		protected override bool ExpectIsValid => true;

		protected override object ExpectJson => null;

		protected override int ExpectStatusCode => 200;

		protected override Func<GetCalendarsDescriptor, IGetCalendarsRequest> Fluent => f => f.CalendarId(CallIsolatedValue);

		protected override HttpMethod HttpMethod => HttpMethod.POST;

		protected override GetCalendarsRequest Initializer => new GetCalendarsRequest(CallIsolatedValue);

		protected override bool SupportsDeserialization => false;

		protected override string UrlPath => $"_ml/calendars/{CallIsolatedValue}";

		protected override LazyResponses ClientUsage() => Calls(
			(client, f) => client.MachineLearning.GetCalendars(f),
			(client, f) => client.MachineLearning.GetCalendarsAsync(f),
			(client, r) => client.MachineLearning.GetCalendars(r),
			(client, r) => client.MachineLearning.GetCalendarsAsync(r)
		);

		protected override GetCalendarsDescriptor NewDescriptor() => new GetCalendarsDescriptor().CalendarId(CallIsolatedValue);


		protected override void ExpectResponse(GetCalendarsResponse response)
		{
			response.ShouldBeValid();

			response.Calendars.Should().NotBeEmpty();

			var calendar = response.Calendars.First();

			calendar.CalendarId.Should().Be(CallIsolatedValue);
			calendar.JobIds.Should().NotBeNull();
			calendar.JobIds.First().Should().Be(CallIsolatedValue + "_job");
			calendar.Description.Should().Be("Planned outages");
		}
	}

	[SkipVersion("<6.4.0", "Calendar functions for machine learning introduced in 6.4.0")]
	public class GetCalendarsPagingApiTests : MachineLearningIntegrationTestBase<GetCalendarsResponse, IGetCalendarsRequest, GetCalendarsDescriptor, GetCalendarsRequest>
	{
		public GetCalendarsPagingApiTests(MachineLearningCluster cluster, EndpointUsage usage) : base(cluster, usage) { }

		protected override void IntegrationSetup(IElasticClient client, CallUniqueValues values)
		{
			foreach (var callUniqueValue in values)
			{
				PutJob(client, callUniqueValue.Value + "_job");
				PutCalendar(client, callUniqueValue.Value);
				for (var i = 0; i < 20; i++)
					PutCalendar(client, callUniqueValue.Value + "_" + i);
			}
		}

		protected override bool ExpectIsValid => true;

		protected override object ExpectJson => null;

		protected override int ExpectStatusCode => 200;

		protected override Func<GetCalendarsDescriptor, IGetCalendarsRequest> Fluent => f => f.Page(p => p.Size(10).From(10));

		protected override HttpMethod HttpMethod => HttpMethod.POST;

		protected override GetCalendarsRequest Initializer => new GetCalendarsRequest
		{
			Page = new Page
			{
				Size = 10,
				From = 10
			}
		};

		protected override bool SupportsDeserialization => false;

		protected override string UrlPath => $"_ml/calendars";

		protected override LazyResponses ClientUsage() => Calls(
			(client, f) => client.MachineLearning.GetCalendars(f),
			(client, f) => client.MachineLearning.GetCalendarsAsync(f),
			(client, r) => client.MachineLearning.GetCalendars(r),
			(client, r) => client.MachineLearning.GetCalendarsAsync(r)
		);

<<<<<<< HEAD
		protected override GetCalendarsDescriptor NewDescriptor() => new GetCalendarsDescriptor().Page(p => p.Size(10).From(10));

=======
>>>>>>> 20232006
		protected override void ExpectResponse(GetCalendarsResponse response)
		{
			response.ShouldBeValid();

			response.Count.Should().BeGreaterOrEqualTo(1);

			response.Calendars.Should().NotBeEmpty();

			response.Calendars.Count.Should().BeGreaterOrEqualTo(1);
		}
	}
}<|MERGE_RESOLUTION|>--- conflicted
+++ resolved
@@ -111,11 +111,6 @@
 			(client, r) => client.MachineLearning.GetCalendarsAsync(r)
 		);
 
-<<<<<<< HEAD
-		protected override GetCalendarsDescriptor NewDescriptor() => new GetCalendarsDescriptor().Page(p => p.Size(10).From(10));
-
-=======
->>>>>>> 20232006
 		protected override void ExpectResponse(GetCalendarsResponse response)
 		{
 			response.ShouldBeValid();
