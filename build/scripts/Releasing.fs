﻿namespace Scripts

open System
open System.IO
open System.Linq
open System.Text
open System.Xml
open System.Xml.Linq
open System.Xml.XPath
<<<<<<< HEAD
open Microsoft.FSharp.Quotations
open Microsoft.FSharp.Quotations.Patterns
=======
open Fake.Core;
>>>>>>> 20232006

open Projects
open Versioning

module Release =
    
    let private year = sprintf "%i" DateTime.UtcNow.Year
    
    let private jsonNetVersionCurrent p = 
        let xName n = XName.op_Implicit n
        use stream = File.OpenRead <| Paths.ProjFile p
        let doc = XDocument.Load(stream)
        let packageReference = 
            doc.Descendants(xName "PackageReference")
               .FirstOrDefault(fun e -> e.Attribute(xName "Include").Value = "Newtonsoft.Json")
        if (not (isNull packageReference)) then packageReference.Attribute(xName "Version").Value
        else String.Empty
        
    let private jsonNetVersionNext p =
        match jsonNetVersionCurrent p with
        | "" -> String.Empty
        | version -> 
            let semanticVersion = parse version
            sprintf "%i" (semanticVersion.Major + 1u)
            
    let private addKeyValue (e:Expr<string>) (builder:StringBuilder) =
        // the binding for this tuple looks like key/value should 
        // be round the other way (but it's correct as is)...
        let (value,key) = 
            match e with
            | PropertyGet (eo, pi, li) -> (pi.Name, (pi.GetValue(e) |> string))
            | ValueWithName (obj,ty,nm) -> ((obj |> string), nm)
            | _ -> failwith (sprintf "%A is not a let-bound value. %A" e (e.GetType()))
            
        if (not (String.IsNullOrEmpty value)) then builder.AppendFormat("{0}=\"{1}\";", key, value)
        else builder

    let private currentMajorVersion version = sprintf "%i" <| version.Full.Major
    let private nextMajorVersion version = sprintf "%i" <| version.Full.Major + 1u

    let private props version =
        let currentMajorVersion = currentMajorVersion version
        let nextMajorVersion = nextMajorVersion version
        new StringBuilder()
        |> addKeyValue <@currentMajorVersion@>
        |> addKeyValue <@nextMajorVersion@>
        |> addKeyValue <@year@>

    let pack file n properties version  = 
        Tooling.Nuget.Exec [ "pack"; file; 
             "-version"; version.Full.ToString(); 
             "-outputdirectory"; Paths.BuildOutput; 
             "-properties"; properties; 
        ] |> ignore
        printfn "%s" Paths.BuildOutput
        let file = sprintf "%s.%O.nupkg" n version.Full
        let nugetOutFile = Paths.Output(file)
        let outputFile = Path.Combine(Paths.NugetOutput, file)
        
        File.Move(nugetOutFile, outputFile)

    let private nugetPackMain (_:DotNetProject) nugetId nuspec properties version = 
        pack nuspec nugetId properties version
        
    let private nugetPackVersionedUnfiltered (p:DotNetProject) nugetId nuspec properties version =
        let currentMajorVersion = currentMajorVersion version
        let newId = sprintf "%s.v%s" nugetId currentMajorVersion;
        let nuspecVersioned = sprintf @"build/%s.nuspec" newId
            
        let xName n = XName.op_Implicit n
        use stream = File.OpenRead <| nuspec 
        let doc = XDocument.Load(stream) 
        let nsManager = new XmlNamespaceManager(doc.CreateNavigator().NameTable);
        nsManager.AddNamespace("x", "http://schemas.microsoft.com/packaging/2012/06/nuspec.xsd")

        doc.XPathSelectElement("/x:package/x:metadata/x:id", nsManager).Value <- newId
        let titleNode = doc.XPathSelectElement("/x:package/x:metadata/x:title", nsManager) 
        titleNode.Value <- sprintf "%s.x namespaced package, can be installed alongside %s" currentMajorVersion nugetId
        let descriptionNode = doc.XPathSelectElement("/x:package/x:metadata/x:description", nsManager) 
        descriptionNode.Value <- sprintf "%s.x namespaced package, can be installed alongside %s" currentMajorVersion nugetId
        let iconNode = doc.XPathSelectElement("/x:package/x:metadata/x:iconUrl", nsManager) 
        iconNode.Value <- iconNode.Value.Replace("icon", "icon-aux")
        let xmlConfig = sprintf "/x:package//x:file[contains(@src, '%s.xml')]" p.Name
        doc.XPathSelectElements(xmlConfig, nsManager).Remove();

        let dll n = sprintf "%s.dll" n
        let rewriteDllFile name = 
            let d = dll name
            let r = (dll (p.Versioned name (Some currentMajorVersion)))
            let x = sprintf "/x:package//x:file[contains(@src, '%s')]" d
            let dllNodes = doc.XPathSelectElements(x, nsManager)
            dllNodes |> Seq.iter (fun e -> 
                let src = e.Attribute(xName "src");
                src.Value <- src.Value.Replace(d, r)
            )

        match p with 
        | Project Nest -> 
            let esDeps = doc.XPathSelectElements("/x:package/x:metadata//x:dependency[@id='Elasticsearch.Net']", nsManager);
            esDeps |> Seq.iter(fun e ->
                let esDep = e.Attribute(xName "id");
                esDep.Value <- sprintf "Elasticsearch.Net.v%s" currentMajorVersion
            )
            rewriteDllFile p.Name
        | Project ElasticsearchNet ->
            rewriteDllFile p.Name
            ignore()
        | Project NestUpgradeAssistant
        | Project NestJsonNetSerializer -> 
            let nestDeps = doc.XPathSelectElements("/x:package/x:metadata//x:dependency[@id='NEST']", nsManager);
            nestDeps |> Seq.iter (fun e ->
                let idAtt = e.Attribute(xName "id");
                idAtt.Value <- sprintf "NEST.v%s" currentMajorVersion
            )
            rewriteDllFile p.Name
        | _ -> failwithf "%A still needs special canary handling" p
        doc.Save(nuspecVersioned) 

        pack nuspecVersioned newId properties version 
        File.Delete nuspecVersioned 
    
    let private packProjects version callback  =
        Directory.CreateDirectory Paths.NugetOutput |> ignore
            
        DotNetProject.AllPublishable
        |> Seq.iter(fun p ->

            let jsonDotNetCurrentVersion = jsonNetVersionCurrent p
            let jsonDotNetNextVersion = jsonNetVersionNext p

            let properties =
                props version
                |> addKeyValue <@jsonDotNetCurrentVersion@>
                |> addKeyValue <@jsonDotNetNextVersion@>
            let properties = properties.ToString()
                
            let nugetId = p.NugetId 
            let nuspec = (sprintf @"build/%s.nuspec" nugetId)

            callback p nugetId nuspec properties version
        )
        
    let private nugetPackVersioned (p:DotNetProject) nugetId nuspec properties version =
        match p with
        | Project NestUpgradeAssistant ->
            printfn "Skipping %s from building a versioned nightly" p.Name
            ignore()
        | _ -> nugetPackVersionedUnfiltered p nugetId nuspec properties version
            
    let NugetPack (ArtifactsVersion(version)) = packProjects version nugetPackMain 

    let NugetPackVersioned (ArtifactsVersion(version)) = packProjects version nugetPackVersioned<|MERGE_RESOLUTION|>--- conflicted
+++ resolved
@@ -7,12 +7,7 @@
 open System.Xml
 open System.Xml.Linq
 open System.Xml.XPath
-<<<<<<< HEAD
-open Microsoft.FSharp.Quotations
-open Microsoft.FSharp.Quotations.Patterns
-=======
 open Fake.Core;
->>>>>>> 20232006
 
 open Projects
 open Versioning
@@ -38,18 +33,10 @@
             let semanticVersion = parse version
             sprintf "%i" (semanticVersion.Major + 1u)
             
-    let private addKeyValue (e:Expr<string>) (builder:StringBuilder) =
-        // the binding for this tuple looks like key/value should 
-        // be round the other way (but it's correct as is)...
-        let (value,key) = 
-            match e with
-            | PropertyGet (eo, pi, li) -> (pi.Name, (pi.GetValue(e) |> string))
-            | ValueWithName (obj,ty,nm) -> ((obj |> string), nm)
-            | _ -> failwith (sprintf "%A is not a let-bound value. %A" e (e.GetType()))
-            
+    let private addKeyValue key value (builder:StringBuilder) =
         if (not (String.IsNullOrEmpty value)) then builder.AppendFormat("{0}=\"{1}\";", key, value)
         else builder
-
+        
     let private currentMajorVersion version = sprintf "%i" <| version.Full.Major
     let private nextMajorVersion version = sprintf "%i" <| version.Full.Major + 1u
 
@@ -57,9 +44,9 @@
         let currentMajorVersion = currentMajorVersion version
         let nextMajorVersion = nextMajorVersion version
         new StringBuilder()
-        |> addKeyValue <@currentMajorVersion@>
-        |> addKeyValue <@nextMajorVersion@>
-        |> addKeyValue <@year@>
+        |> addKeyValue "currentMajorVersion" currentMajorVersion
+        |> addKeyValue "nextMajorVersion" nextMajorVersion
+        |> addKeyValue "year" year
 
     let pack file n properties version  = 
         Tooling.Nuget.Exec [ "pack"; file; 
@@ -145,23 +132,23 @@
 
             let properties =
                 props version
-                |> addKeyValue <@jsonDotNetCurrentVersion@>
-                |> addKeyValue <@jsonDotNetNextVersion@>
-            let properties = properties.ToString()
+                |> addKeyValue "jsonDotNetCurrentVersion" jsonDotNetCurrentVersion
+                |> addKeyValue "jsonDotNetNextVersion" jsonDotNetNextVersion
+                |> StringBuilder.toText
                 
             let nugetId = p.NugetId 
             let nuspec = (sprintf @"build/%s.nuspec" nugetId)
 
             callback p nugetId nuspec properties version
         )
-        
+            
     let private nugetPackVersioned (p:DotNetProject) nugetId nuspec properties version =
         match p with
         | Project NestUpgradeAssistant ->
             printfn "Skipping %s from building a versioned nightly" p.Name
             ignore()
         | _ -> nugetPackVersionedUnfiltered p nugetId nuspec properties version
-            
+
     let NugetPack (ArtifactsVersion(version)) = packProjects version nugetPackMain 
 
     let NugetPackVersioned (ArtifactsVersion(version)) = packProjects version nugetPackVersioned